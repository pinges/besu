/*
 * Copyright ConsenSys AG.
 *
 * Licensed under the Apache License, Version 2.0 (the "License"); you may not use this file except in compliance with
 * the License. You may obtain a copy of the License at
 *
 * http://www.apache.org/licenses/LICENSE-2.0
 *
 * Unless required by applicable law or agreed to in writing, software distributed under the License is distributed on
 * an "AS IS" BASIS, WITHOUT WARRANTIES OR CONDITIONS OF ANY KIND, either express or implied. See the License for the
 * specific language governing permissions and limitations under the License.
 *
 * SPDX-License-Identifier: Apache-2.0
 */
package org.hyperledger.besu.ethereum.eth.manager;

import static com.google.common.base.Preconditions.checkArgument;
import static org.hyperledger.besu.ethereum.core.InMemoryKeyValueStorageProvider.createInMemoryBlockchain;
import static org.mockito.Mockito.mock;

import org.hyperledger.besu.config.GenesisConfigFile;
import org.hyperledger.besu.ethereum.chain.Blockchain;
import org.hyperledger.besu.ethereum.chain.ChainHead;
import org.hyperledger.besu.ethereum.chain.GenesisState;
import org.hyperledger.besu.ethereum.core.BlockchainSetupUtil;
import org.hyperledger.besu.ethereum.core.Difficulty;
import org.hyperledger.besu.ethereum.core.ProtocolScheduleFixture;
import org.hyperledger.besu.ethereum.eth.EthProtocol;
import org.hyperledger.besu.ethereum.eth.EthProtocolConfiguration;
import org.hyperledger.besu.ethereum.eth.manager.DeterministicEthScheduler.TimeoutPolicy;
import org.hyperledger.besu.ethereum.eth.manager.snap.SnapProtocolManager;
import org.hyperledger.besu.ethereum.eth.peervalidation.PeerValidator;
import org.hyperledger.besu.ethereum.eth.sync.SynchronizerConfiguration;
import org.hyperledger.besu.ethereum.eth.transactions.TransactionPool;
import org.hyperledger.besu.ethereum.forkid.ForkIdManager;
import org.hyperledger.besu.ethereum.mainnet.ProtocolSchedule;
import org.hyperledger.besu.ethereum.p2p.rlpx.wire.DefaultMessage;
import org.hyperledger.besu.ethereum.p2p.rlpx.wire.MessageData;
import org.hyperledger.besu.ethereum.worldstate.DataStorageFormat;
import org.hyperledger.besu.ethereum.worldstate.WorldStateArchive;
import org.hyperledger.besu.metrics.noop.NoOpMetricsSystem;
import org.hyperledger.besu.testutil.TestClock;

import java.math.BigInteger;
import java.util.Collections;
import java.util.Optional;
import java.util.OptionalLong;

import org.apache.tuweni.bytes.Bytes;

public class EthProtocolManagerTestUtil {

  public static EthProtocolManager create(
      final ProtocolSchedule protocolSchedule,
      final Blockchain blockchain,
      final TimeoutPolicy timeoutPolicy,
      final WorldStateArchive worldStateArchive,
      final TransactionPool transactionPool,
      final EthProtocolConfiguration ethereumWireProtocolConfiguration) {
    return create(
        protocolSchedule,
        blockchain,
        new DeterministicEthScheduler(timeoutPolicy),
        worldStateArchive,
        transactionPool,
        ethereumWireProtocolConfiguration);
  }

  public static EthProtocolManager create(
      final ProtocolSchedule protocolSchedule,
      final Blockchain blockchain,
      final WorldStateArchive worldStateArchive,
      final TransactionPool transactionPool,
      final EthProtocolConfiguration ethereumWireProtocolConfiguration,
      final Optional<MergePeerFilter> mergePeerFilter) {

    final EthPeers peers =
        new EthPeers(
            EthProtocol.NAME,
            () -> protocolSchedule.getByBlockHeader(blockchain.getChainHeadHeader()),
            TestClock.fixed(),
            new NoOpMetricsSystem(),
            EthProtocolConfiguration.DEFAULT_MAX_MESSAGE_SIZE,
            Collections.emptyList(),
            Bytes.random(64),
            25,
            25,
            25,
<<<<<<< HEAD
            false);
=======
            EthProtocolConfiguration.DEFAULT_MAX_MESSAGE_SIZE);
>>>>>>> 8950af3f
    final EthMessages messages = new EthMessages();
    final EthScheduler ethScheduler = new DeterministicEthScheduler(TimeoutPolicy.NEVER_TIMEOUT);
    final EthContext ethContext = new EthContext(peers, messages, ethScheduler);

    return new EthProtocolManager(
        blockchain,
        BigInteger.ONE,
        worldStateArchive,
        transactionPool,
        ethereumWireProtocolConfiguration,
        peers,
        messages,
        ethContext,
        Collections.emptyList(),
        mergePeerFilter,
        mock(SynchronizerConfiguration.class),
        ethScheduler,
        new ForkIdManager(blockchain, Collections.emptyList(), Collections.emptyList(), false));
  }

  public static EthProtocolManager create(
      final Blockchain blockchain,
      final EthScheduler ethScheduler,
      final WorldStateArchive worldStateArchive,
      final TransactionPool transactionPool,
      final EthProtocolConfiguration ethereumWireProtocolConfiguration,
      final EthPeers ethPeers,
      final EthMessages ethMessages,
      final EthContext ethContext) {
    return create(
        blockchain,
        ethScheduler,
        worldStateArchive,
        transactionPool,
        ethereumWireProtocolConfiguration,
        ethPeers,
        ethMessages,
        ethContext,
        new ForkIdManager(blockchain, Collections.emptyList(), Collections.emptyList(), false));
  }

  public static EthProtocolManager create(
      final Blockchain blockchain,
      final EthScheduler ethScheduler,
      final WorldStateArchive worldStateArchive,
      final TransactionPool transactionPool,
      final EthProtocolConfiguration ethereumWireProtocolConfiguration,
      final EthPeers ethPeers,
      final EthMessages ethMessages,
      final EthContext ethContext,
      final ForkIdManager forkIdManager) {

    final BigInteger networkId = BigInteger.ONE;
    return new EthProtocolManager(
        blockchain,
        networkId,
        worldStateArchive,
        transactionPool,
        ethereumWireProtocolConfiguration,
        ethPeers,
        ethMessages,
        ethContext,
        Collections.emptyList(),
        Optional.empty(),
        mock(SynchronizerConfiguration.class),
        ethScheduler,
        forkIdManager);
  }

  public static EthProtocolManager create(final Blockchain blockchain) {
    return create(
        ProtocolScheduleFixture.MAINNET,
        blockchain,
        new DeterministicEthScheduler(TimeoutPolicy.NEVER_TIMEOUT));
  }

  public static EthProtocolManager create(
      final ProtocolSchedule protocolSchedule,
      final Blockchain blockchain,
      final WorldStateArchive worldStateArchive,
      final TransactionPool transactionPool,
      final EthProtocolConfiguration ethProtocolConfiguration) {
    return create(
        protocolSchedule,
        blockchain,
        new DeterministicEthScheduler(TimeoutPolicy.NEVER_TIMEOUT),
        worldStateArchive,
        transactionPool,
        ethProtocolConfiguration);
  }

  public static EthProtocolManager create(final EthScheduler ethScheduler) {
    final ProtocolSchedule protocolSchedule = ProtocolScheduleFixture.MAINNET;
    final GenesisConfigFile config = GenesisConfigFile.mainnet();
    final GenesisState genesisState = GenesisState.fromConfig(config, protocolSchedule);
    final Blockchain blockchain = createInMemoryBlockchain(genesisState.getBlock());
    return create(protocolSchedule, blockchain, ethScheduler);
  }

  public static EthProtocolManager create(
      final ProtocolSchedule protocolSchedule,
      final Blockchain blockchain,
      final EthScheduler ethScheduler,
      final WorldStateArchive worldStateArchive,
      final TransactionPool transactionPool,
      final EthProtocolConfiguration configuration) {
<<<<<<< HEAD

=======
>>>>>>> 8950af3f
    final EthPeers peers =
        new EthPeers(
            EthProtocol.NAME,
            () -> protocolSchedule.getByBlockHeader(blockchain.getChainHeadHeader()),
            TestClock.fixed(),
            new NoOpMetricsSystem(),
            EthProtocolConfiguration.DEFAULT_MAX_MESSAGE_SIZE,
            Collections.emptyList(),
            Bytes.random(64),
            25,
            25,
            25,
<<<<<<< HEAD
            false);
=======
            EthProtocolConfiguration.DEFAULT_MAX_MESSAGE_SIZE);
>>>>>>> 8950af3f
    final EthMessages messages = new EthMessages();

    return create(
        blockchain,
        ethScheduler,
        worldStateArchive,
        transactionPool,
        configuration,
        peers,
        messages,
        new EthContext(peers, messages, ethScheduler));
  }

  public static EthProtocolManager create(
      final ProtocolSchedule protocolSchedule,
      final Blockchain blockchain,
      final EthScheduler ethScheduler,
      final WorldStateArchive worldStateArchive,
      final TransactionPool transactionPool,
      final EthProtocolConfiguration configuration,
      final ForkIdManager forkIdManager) {
<<<<<<< HEAD

=======
>>>>>>> 8950af3f
    final EthPeers peers =
        new EthPeers(
            EthProtocol.NAME,
            () -> protocolSchedule.getByBlockHeader(blockchain.getChainHeadHeader()),
            TestClock.fixed(),
            new NoOpMetricsSystem(),
            EthProtocolConfiguration.DEFAULT_MAX_MESSAGE_SIZE,
            Collections.emptyList(),
            Bytes.random(64),
            25,
            25,
            25,
<<<<<<< HEAD
            false);
=======
            EthProtocolConfiguration.DEFAULT_MAX_MESSAGE_SIZE);
>>>>>>> 8950af3f
    final EthMessages messages = new EthMessages();

    return create(
        blockchain,
        ethScheduler,
        worldStateArchive,
        transactionPool,
        configuration,
        peers,
        messages,
        new EthContext(peers, messages, ethScheduler),
        forkIdManager);
  }

  public static EthProtocolManager create(
      final ProtocolSchedule protocolSchedule,
      final Blockchain blockchain,
      final EthScheduler ethScheduler) {
    final EthPeers peers =
        new EthPeers(
            EthProtocol.NAME,
            () -> protocolSchedule.getByBlockHeader(blockchain.getChainHeadHeader()),
            TestClock.fixed(),
            new NoOpMetricsSystem(),
            EthProtocolConfiguration.DEFAULT_MAX_MESSAGE_SIZE,
            Collections.emptyList(),
            Bytes.random(64),
            25,
            25,
            25,
<<<<<<< HEAD
            false);
=======
            EthProtocolConfiguration.DEFAULT_MAX_MESSAGE_SIZE);
>>>>>>> 8950af3f
    final EthMessages messages = new EthMessages();

    return create(
        blockchain,
        ethScheduler,
        BlockchainSetupUtil.forTesting(DataStorageFormat.FOREST).getWorldArchive(),
        mock(TransactionPool.class),
        EthProtocolConfiguration.defaultConfig(),
        peers,
        messages,
        new EthContext(peers, messages, ethScheduler));
  }

  public static EthProtocolManager create() {
    return create(TimeoutPolicy.NEVER_TIMEOUT);
  }

  public static EthProtocolManager create(final TimeoutPolicy timeoutPolicy) {
    return create(new DeterministicEthScheduler(timeoutPolicy));
  }

  // Utility to prevent scheduler from automatically running submitted tasks
  public static void disableEthSchedulerAutoRun(final EthProtocolManager ethProtocolManager) {
    final EthScheduler scheduler = ethProtocolManager.ethContext().getScheduler();
    checkArgument(
        scheduler instanceof DeterministicEthScheduler,
        "EthProtocolManager must be set up with "
            + DeterministicEthScheduler.class.getSimpleName()
            + " in order to disable auto run.");
    ((DeterministicEthScheduler) scheduler).disableAutoRun();
  }

  // Manually runs any pending tasks submitted to the EthScheduler
  // Works with {@code disableEthSchedulerAutoRun} - tasks will only be pending if
  // autoRun has been disabled.
  public static void runPendingFutures(final EthProtocolManager ethProtocolManager) {
    final EthScheduler scheduler = ethProtocolManager.ethContext().getScheduler();
    checkArgument(
        scheduler instanceof DeterministicEthScheduler,
        "EthProtocolManager must be set up with "
            + DeterministicEthScheduler.class.getSimpleName()
            + " in order to manually run pending futures.");
    ((DeterministicEthScheduler) scheduler).runPendingFutures();
  }

  /**
   * Expires any pending timeouts tracked by {@code DeterministicEthScheduler}
   *
   * @param ethProtocolManager The {@code EthProtocolManager} managing the scheduler holding the
   *     timeouts to be expired.
   */
  public static void expirePendingTimeouts(final EthProtocolManager ethProtocolManager) {
    final EthScheduler scheduler = ethProtocolManager.ethContext().getScheduler();
    checkArgument(
        scheduler instanceof DeterministicEthScheduler,
        "EthProtocolManager must be set up with "
            + DeterministicEthScheduler.class.getSimpleName()
            + " in order to manually expire pending timeouts.");
    ((DeterministicEthScheduler) scheduler).expirePendingTimeouts();
  }

  /**
   * Gets the number of pending tasks submitted to the EthScheduler.
   *
   * <p>Works with {@code disableEthSchedulerAutoRun} - tasks will only be pending if autoRun has
   * been disabled.
   */
  public static long getPendingFuturesCount(final EthProtocolManager ethProtocolManager) {
    final EthScheduler scheduler = ethProtocolManager.ethContext().getScheduler();
    checkArgument(
        scheduler instanceof DeterministicEthScheduler,
        "EthProtocolManager must be set up with "
            + DeterministicEthScheduler.class.getSimpleName()
            + " in order to manually run pending futures.");
    return ((DeterministicEthScheduler) scheduler).getPendingFuturesCount();
  }

  public static void broadcastMessage(
      final EthProtocolManager ethProtocolManager,
      final RespondingEthPeer peer,
      final MessageData message) {
    ethProtocolManager.processMessage(
        EthProtocol.ETH63, new DefaultMessage(peer.getPeerConnection(), message));
  }

  public static RespondingEthPeer.Builder peerBuilder() {
    return RespondingEthPeer.builder();
  }

  public static RespondingEthPeer createPeer(
      final EthProtocolManager ethProtocolManager, final Difficulty td) {
    return RespondingEthPeer.builder()
        .ethProtocolManager(ethProtocolManager)
        .totalDifficulty(td)
        .build();
  }

  public static RespondingEthPeer createPeer(
      final EthProtocolManager ethProtocolManager,
      final Difficulty td,
      final long estimatedHeight) {
    return RespondingEthPeer.builder()
        .ethProtocolManager(ethProtocolManager)
        .totalDifficulty(td)
        .estimatedHeight(estimatedHeight)
        .build();
  }

  public static RespondingEthPeer createPeer(
      final EthProtocolManager ethProtocolManager,
      final Difficulty td,
      final OptionalLong estimatedHeight) {
    return RespondingEthPeer.builder()
        .ethProtocolManager(ethProtocolManager)
        .totalDifficulty(td)
        .estimatedHeight(estimatedHeight)
        .build();
  }

  public static RespondingEthPeer createPeer(
      final EthProtocolManager ethProtocolManager,
      final Difficulty td,
      final OptionalLong estimatedHeight,
      final PeerValidator... validators) {
    return RespondingEthPeer.builder()
        .ethProtocolManager(ethProtocolManager)
        .totalDifficulty(td)
        .estimatedHeight(estimatedHeight)
        .peerValidators(validators)
        .build();
  }

  public static RespondingEthPeer createPeer(final EthProtocolManager ethProtocolManager) {
    return RespondingEthPeer.builder().ethProtocolManager(ethProtocolManager).build();
  }

  public static RespondingEthPeer createPeer(
      final EthProtocolManager ethProtocolManager, final long estimatedHeight) {
    return RespondingEthPeer.builder()
        .ethProtocolManager(ethProtocolManager)
        .estimatedHeight(estimatedHeight)
        .build();
  }

  public static RespondingEthPeer createPeer(
      final EthProtocolManager ethProtocolManager,
      final SnapProtocolManager snapProtocolManager,
      final long estimatedHeight) {
    return RespondingEthPeer.builder()
        .ethProtocolManager(ethProtocolManager)
        .estimatedHeight(estimatedHeight)
        .snapProtocolManager(snapProtocolManager)
        .build();
  }

  public static RespondingEthPeer createPeer(
      final EthProtocolManager ethProtocolManager,
      final long estimatedHeight,
      final PeerValidator... validators) {
    return RespondingEthPeer.builder()
        .ethProtocolManager(ethProtocolManager)
        .estimatedHeight(estimatedHeight)
        .peerValidators(validators)
        .build();
  }

  public static RespondingEthPeer createPeer(
      final EthProtocolManager ethProtocolManager, final Blockchain blockchain) {
    final ChainHead head = blockchain.getChainHead();
    return RespondingEthPeer.builder()
        .ethProtocolManager(ethProtocolManager)
        .totalDifficulty(head.getTotalDifficulty())
        .chainHeadHash(head.getHash())
        .estimatedHeight(blockchain.getChainHeadBlockNumber())
        .build();
  }
}<|MERGE_RESOLUTION|>--- conflicted
+++ resolved
@@ -75,22 +75,18 @@
       final Optional<MergePeerFilter> mergePeerFilter) {
 
     final EthPeers peers =
-        new EthPeers(
-            EthProtocol.NAME,
-            () -> protocolSchedule.getByBlockHeader(blockchain.getChainHeadHeader()),
-            TestClock.fixed(),
-            new NoOpMetricsSystem(),
-            EthProtocolConfiguration.DEFAULT_MAX_MESSAGE_SIZE,
-            Collections.emptyList(),
-            Bytes.random(64),
-            25,
-            25,
-            25,
-<<<<<<< HEAD
-            false);
-=======
-            EthProtocolConfiguration.DEFAULT_MAX_MESSAGE_SIZE);
->>>>>>> 8950af3f
+            new EthPeers(
+                    EthProtocol.NAME,
+                    () -> protocolSchedule.getByBlockHeader(blockchain.getChainHeadHeader()),
+                    TestClock.fixed(),
+                    new NoOpMetricsSystem(),
+                    EthProtocolConfiguration.DEFAULT_MAX_MESSAGE_SIZE,
+                    Collections.emptyList(),
+                    Bytes.random(64),
+                    25,
+                    25,
+                    25,
+                    false);
     final EthMessages messages = new EthMessages();
     final EthScheduler ethScheduler = new DeterministicEthScheduler(TimeoutPolicy.NEVER_TIMEOUT);
     final EthContext ethContext = new EthContext(peers, messages, ethScheduler);
@@ -197,10 +193,7 @@
       final WorldStateArchive worldStateArchive,
       final TransactionPool transactionPool,
       final EthProtocolConfiguration configuration) {
-<<<<<<< HEAD
-
-=======
->>>>>>> 8950af3f
+
     final EthPeers peers =
         new EthPeers(
             EthProtocol.NAME,
@@ -213,11 +206,7 @@
             25,
             25,
             25,
-<<<<<<< HEAD
             false);
-=======
-            EthProtocolConfiguration.DEFAULT_MAX_MESSAGE_SIZE);
->>>>>>> 8950af3f
     final EthMessages messages = new EthMessages();
 
     return create(
@@ -239,10 +228,7 @@
       final TransactionPool transactionPool,
       final EthProtocolConfiguration configuration,
       final ForkIdManager forkIdManager) {
-<<<<<<< HEAD
-
-=======
->>>>>>> 8950af3f
+
     final EthPeers peers =
         new EthPeers(
             EthProtocol.NAME,
@@ -255,11 +241,7 @@
             25,
             25,
             25,
-<<<<<<< HEAD
             false);
-=======
-            EthProtocolConfiguration.DEFAULT_MAX_MESSAGE_SIZE);
->>>>>>> 8950af3f
     final EthMessages messages = new EthMessages();
 
     return create(
@@ -290,11 +272,7 @@
             25,
             25,
             25,
-<<<<<<< HEAD
             false);
-=======
-            EthProtocolConfiguration.DEFAULT_MAX_MESSAGE_SIZE);
->>>>>>> 8950af3f
     final EthMessages messages = new EthMessages();
 
     return create(
