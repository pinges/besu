/*
 * Copyright contributors to Hyperledger Besu.
 *
 * Licensed under the Apache License, Version 2.0 (the "License"); you may not use this file except in compliance with
 * the License. You may obtain a copy of the License at
 *
 * http://www.apache.org/licenses/LICENSE-2.0
 *
 * Unless required by applicable law or agreed to in writing, software distributed under the License is distributed on
 * an "AS IS" BASIS, WITHOUT WARRANTIES OR CONDITIONS OF ANY KIND, either express or implied. See the License for the
 * specific language governing permissions and limitations under the License.
 *
 * SPDX-License-Identifier: Apache-2.0
 */
package org.hyperledger.besu.ethereum.eth.manager;

import static com.google.common.base.Preconditions.checkArgument;

import org.hyperledger.besu.datatypes.Hash;
import org.hyperledger.besu.ethereum.chain.Blockchain;
import org.hyperledger.besu.ethereum.chain.MinedBlockObserver;
import org.hyperledger.besu.ethereum.core.Block;
import org.hyperledger.besu.ethereum.core.Difficulty;
import org.hyperledger.besu.ethereum.eth.EthProtocol;
import org.hyperledger.besu.ethereum.eth.EthProtocolConfiguration;
import org.hyperledger.besu.ethereum.eth.messages.EthPV62;
import org.hyperledger.besu.ethereum.eth.messages.StatusMessage;
import org.hyperledger.besu.ethereum.eth.peervalidation.PeerValidator;
import org.hyperledger.besu.ethereum.eth.peervalidation.PeerValidatorRunner;
import org.hyperledger.besu.ethereum.eth.sync.BlockBroadcaster;
import org.hyperledger.besu.ethereum.eth.sync.SyncMode;
import org.hyperledger.besu.ethereum.eth.sync.SynchronizerConfiguration;
import org.hyperledger.besu.ethereum.eth.transactions.TransactionPool;
import org.hyperledger.besu.ethereum.forkid.ForkId;
import org.hyperledger.besu.ethereum.forkid.ForkIdManager;
import org.hyperledger.besu.ethereum.p2p.network.ProtocolManager;
import org.hyperledger.besu.ethereum.p2p.rlpx.connections.PeerConnection;
import org.hyperledger.besu.ethereum.p2p.rlpx.connections.PeerConnection.PeerNotConnected;
import org.hyperledger.besu.ethereum.p2p.rlpx.wire.Capability;
import org.hyperledger.besu.ethereum.p2p.rlpx.wire.Message;
import org.hyperledger.besu.ethereum.p2p.rlpx.wire.MessageData;
import org.hyperledger.besu.ethereum.p2p.rlpx.wire.messages.DisconnectMessage;
import org.hyperledger.besu.ethereum.p2p.rlpx.wire.messages.DisconnectMessage.DisconnectReason;
import org.hyperledger.besu.ethereum.rlp.RLPException;
import org.hyperledger.besu.ethereum.worldstate.WorldStateArchive;

import java.math.BigInteger;
import java.util.ArrayList;
import java.util.Collections;
import java.util.Comparator;
import java.util.List;
import java.util.Map;
import java.util.Objects;
import java.util.Optional;
import java.util.concurrent.CountDownLatch;
import java.util.concurrent.atomic.AtomicBoolean;

import com.google.common.annotations.VisibleForTesting;
import org.apache.tuweni.bytes.Bytes;
import org.slf4j.Logger;
import org.slf4j.LoggerFactory;

public class EthProtocolManager implements ProtocolManager, MinedBlockObserver {
  private static final Logger LOG = LoggerFactory.getLogger(EthProtocolManager.class);

  private final EthScheduler scheduler;
  private final CountDownLatch shutdown;
  private final AtomicBoolean stopped = new AtomicBoolean(false);

  private final Hash genesisHash;
  private final ForkIdManager forkIdManager;
  private final BigInteger networkId;
  private final EthPeers ethPeers;
  private final EthMessages ethMessages;
  private final EthContext ethContext;
  private final List<Capability> supportedCapabilities;
  private final Blockchain blockchain;
  private final BlockBroadcaster blockBroadcaster;
  private final List<PeerValidator> peerValidators;
  private final Optional<MergePeerFilter> mergePeerFilter;

  public EthProtocolManager(
      final Blockchain blockchain,
      final BigInteger networkId,
      final WorldStateArchive worldStateArchive,
      final TransactionPool transactionPool,
      final EthProtocolConfiguration ethereumWireProtocolConfiguration,
      final EthPeers ethPeers,
      final EthMessages ethMessages,
      final EthContext ethContext,
      final List<PeerValidator> peerValidators,
      final Optional<MergePeerFilter> mergePeerFilter,
      final SynchronizerConfiguration synchronizerConfiguration,
      final EthScheduler scheduler,
      final ForkIdManager forkIdManager) {
    this.networkId = networkId;
    this.peerValidators = peerValidators;
    this.scheduler = scheduler;
    this.blockchain = blockchain;
    this.mergePeerFilter = mergePeerFilter;
    this.shutdown = new CountDownLatch(1);
    this.genesisHash = blockchain.getBlockHashByNumber(0L).orElse(Hash.ZERO);

    this.forkIdManager = forkIdManager;

    this.ethPeers = ethPeers;
    this.ethMessages = ethMessages;
    this.ethContext = ethContext;

    this.blockBroadcaster = new BlockBroadcaster(ethContext);

    this.supportedCapabilities =
        calculateCapabilities(synchronizerConfiguration, ethereumWireProtocolConfiguration);

    // Run validators
    for (final PeerValidator peerValidator : this.peerValidators) {
      PeerValidatorRunner.runValidator(ethContext, peerValidator);
    }

    // Set up request handlers
    new EthServer(
        blockchain,
        worldStateArchive,
        transactionPool,
        ethMessages,
        ethereumWireProtocolConfiguration);
  }

  @VisibleForTesting
  public EthProtocolManager(
      final Blockchain blockchain,
      final BigInteger networkId,
      final WorldStateArchive worldStateArchive,
      final TransactionPool transactionPool,
      final EthProtocolConfiguration ethereumWireProtocolConfiguration,
      final EthPeers ethPeers,
      final EthMessages ethMessages,
      final EthContext ethContext,
      final List<PeerValidator> peerValidators,
      final Optional<MergePeerFilter> mergePeerFilter,
      final SynchronizerConfiguration synchronizerConfiguration,
      final EthScheduler scheduler) {
    this(
        blockchain,
        networkId,
        worldStateArchive,
        transactionPool,
        ethereumWireProtocolConfiguration,
        ethPeers,
        ethMessages,
        ethContext,
        peerValidators,
        mergePeerFilter,
        synchronizerConfiguration,
        scheduler,
        new ForkIdManager(
            blockchain,
            Collections.emptyList(),
            Collections.emptyList(),
            ethereumWireProtocolConfiguration.isLegacyEth64ForkIdEnabled()));
  }

  public EthContext ethContext() {
    return ethContext;
  }

  public BlockBroadcaster getBlockBroadcaster() {
    return blockBroadcaster;
  }

  @Override
  public String getSupportedProtocol() {
    return EthProtocol.NAME;
  }

  private List<Capability> calculateCapabilities(
      final SynchronizerConfiguration synchronizerConfiguration,
      final EthProtocolConfiguration ethProtocolConfiguration) {
    final List<Capability> capabilities = new ArrayList<>();

    if (SyncMode.isFullSync(synchronizerConfiguration.getSyncMode())) {
      capabilities.add(EthProtocol.ETH62);
    }
    capabilities.add(EthProtocol.ETH63);
    capabilities.add(EthProtocol.ETH64);
    capabilities.add(EthProtocol.ETH65);
    capabilities.add(EthProtocol.ETH66);

    // Version 67 removes the GetNodeData and NodeData
    // Fast sync depends on GetNodeData and NodeData
    // see https://eips.ethereum.org/EIPS/eip-4938
    if (!Objects.equals(SyncMode.FAST, synchronizerConfiguration.getSyncMode())) {
      capabilities.add(EthProtocol.ETH67);
      capabilities.add(EthProtocol.ETH68);
    }

    capabilities.removeIf(cap -> cap.getVersion() > ethProtocolConfiguration.getMaxEthCapability());
    capabilities.removeIf(cap -> cap.getVersion() < ethProtocolConfiguration.getMinEthCapability());

    return Collections.unmodifiableList(capabilities);
  }

  @Override
  public int getHighestProtocolVersion() {
    return getSupportedCapabilities().stream()
        .max(Comparator.comparing(Capability::getVersion))
        .map(Capability::getVersion)
        .orElse(0);
  }

  @Override
  public List<Capability> getSupportedCapabilities() {
    return supportedCapabilities;
  }

  @Override
  public void stop() {
    if (stopped.compareAndSet(false, true)) {
      LOG.atInfo().setMessage("Stopping {} Subprotocol.").addArgument(getSupportedProtocol()).log();
      scheduler.stop();
      shutdown.countDown();
    } else {
      LOG.atInfo()
          .setMessage("Attempted to stop already stopped {} Subprotocol.")
          .addArgument(this::getSupportedProtocol)
          .log();
    }
  }

  @Override
  public void awaitStop() throws InterruptedException {
    shutdown.await();
    scheduler.awaitStop();
    LOG.atInfo()
        .setMessage("{} Subprotocol stopped.")
        .addArgument(this::getSupportedProtocol)
        .log();
  }

  @Override
  public void processMessage(final Capability cap, final Message message) {
    checkArgument(
        getSupportedCapabilities().contains(cap),
        "Unsupported capability passed to processMessage(): " + cap);
    final MessageData messageData = message.getData();
    final int code = messageData.getCode();
    EthProtocolLogger.logProcessMessage(cap, code);
    final EthPeer ethPeer = ethPeers.peer(message.getConnection());
    if (ethPeer == null) {
      LOG.atDebug()
          .setMessage("Ignoring message received from unknown peer connection: {}")
          .addArgument(message::getConnection)
          .log();
      return;
    }

    // Handle STATUS processing
    if (code == EthPV62.STATUS) {
      handleStatusMessage(ethPeer, message);
      return;
    } else if (!ethPeer.statusHasBeenReceived()) {
      // Peers are required to send status messages before any other message type
      LOG.atDebug()
          .setMessage(
              "{} requires a Status ({}) message to be sent first.  Instead, received message {} (BREACH_OF_PROTOCOL).  Disconnecting from {}.")
          .addArgument(() -> this.getClass().getSimpleName())
          .addArgument(EthPV62.STATUS)
          .addArgument(code)
          .addArgument(ethPeer::toString)
          .log();
      ethPeer.disconnect(DisconnectReason.BREACH_OF_PROTOCOL_RECEIVED_OTHER_MESSAGE_BEFORE_STATUS);
      return;
    }

    if (this.mergePeerFilter.isPresent()) {
      if (this.mergePeerFilter.get().disconnectIfGossipingBlocks(message, ethPeer)) {
        LOG.atDebug()
            .setMessage("Post-merge disconnect: peer still gossiping blocks {}")
            .addArgument(ethPeer::toString)
            .log();
        handleDisconnect(
            ethPeer.getConnection(), DisconnectReason.SUBPROTOCOL_TRIGGERED_POW_BLOCKS, false);
        return;
      }
    }

    final EthMessage ethMessage = new EthMessage(ethPeer, messageData);

    if (!ethPeer.validateReceivedMessage(ethMessage, getSupportedProtocol())) {
      LOG.debug(
          "Unsolicited message received {} (BREACH_OF_PROTOCOL), disconnecting from EthPeer: {}",
          ethMessage.getData().getCode(),
          ethPeer);
      ethPeer.disconnect(DisconnectReason.BREACH_OF_PROTOCOL_UNSOLICITED_MESSAGE_RECEIVED);
      return;
    }

    // This will handle responses
    ethPeers.dispatchMessage(ethPeer, ethMessage, getSupportedProtocol());

    // This will handle requests
    Optional<MessageData> maybeResponseData = Optional.empty();
    try {
      if (EthProtocol.isEth66Compatible(cap) && EthProtocol.requestIdCompatible(code)) {
        final Map.Entry<BigInteger, MessageData> requestIdAndEthMessage =
            ethMessage.getData().unwrapMessageData();
        maybeResponseData =
            ethMessages
                .dispatch(new EthMessage(ethPeer, requestIdAndEthMessage.getValue()))
                .map(responseData -> responseData.wrapMessageData(requestIdAndEthMessage.getKey()));
      } else {
        maybeResponseData = ethMessages.dispatch(ethMessage);
      }
    } catch (final RLPException e) {
      LOG.atDebug()
          .setMessage("Received malformed message {} (BREACH_OF_PROTOCOL), disconnecting: {}, {}")
          .addArgument(messageData::getData)
          .addArgument(ethPeer::toString)
          .addArgument(e::toString)
          .log();

      ethPeer.disconnect(
          DisconnectMessage.DisconnectReason.BREACH_OF_PROTOCOL_MALFORMED_MESSAGE_RECEIVED);
    }
    maybeResponseData.ifPresent(
        responseData -> {
          try {
            ethPeer.send(responseData, getSupportedProtocol());
          } catch (final PeerNotConnected __) {
            // Peer disconnected before we could respond - nothing to do
          }
        });
  }

  @Override
  public void handleNewConnection(final PeerConnection connection) {
    ethPeers.registerNewConnection(connection, peerValidators);
    final EthPeer peer = ethPeers.peer(connection);

    final Capability cap = connection.capability(getSupportedProtocol());
    final ForkId latestForkId =
        cap.getVersion() >= 64 ? forkIdManager.getForkIdForChainHead() : null;
    final StatusMessage status =
        StatusMessage.create(
            cap.getVersion(),
            networkId,
            blockchain.getChainHead().getTotalDifficulty(),
            blockchain.getChainHeadHash(),
            genesisHash,
            latestForkId);
    try {
      LOG.atTrace()
          .setMessage("Sending status message to {} for connection {}.")
          .addArgument(peer::getId)
          .addArgument(connection::toString)
          .log();
      peer.send(status, getSupportedProtocol(), connection);
      peer.registerStatusSent(connection);
    } catch (final PeerNotConnected peerNotConnected) {
      // Nothing to do.
    }
    LOG.atTrace().setMessage("{}").addArgument(ethPeers::toString).log();
  }

  @Override
  public void handleDisconnect(
      final PeerConnection connection,
      final DisconnectReason reason,
      final boolean initiatedByPeer) {
    final boolean wasActiveConnection = ethPeers.registerDisconnect(connection);
    LOG.atDebug()
<<<<<<< HEAD
        .setMessage("Disconnect - active Connection? {} - {} - {} - {} {} - {} peers left")
        .addArgument(wasActiveConnection)
        .addArgument(initiatedByPeer ? "Inbound" : "Outbound")
        .addArgument(reason::toString)
=======
        .setMessage("Disconnect - active Connection? {} - {} - {} {} - {} {} - {} peers left")
        .addArgument(wasActiveConnection)
        .addArgument(initiatedByPeer ? "Inbound" : "Outbound")
        .addArgument(reason::getValue)
        .addArgument(reason::name)
>>>>>>> c52975b2
        .addArgument(() -> connection.getPeer().getLoggableId())
        .addArgument(() -> connection.getPeerInfo().getClientId())
        .addArgument(ethPeers::peerCount)
        .log();
    LOG.atTrace().setMessage("{}").addArgument(ethPeers::toString).log();
  }

  private void handleStatusMessage(final EthPeer peer, final Message message) {
    final StatusMessage status = StatusMessage.readFrom(message.getData());
    final ForkId forkId = status.forkId();
    peer.getConnection().getPeer().setForkId(forkId);
    try {
      if (!status.networkId().equals(networkId)) {
        LOG.atDebug()
            .setMessage("Mismatched network id: {}, peer {}")
            .addArgument(status::networkId)
            .addArgument(() -> getPeerOrPeerId(peer))
            .log();
        peer.disconnect(DisconnectReason.SUBPROTOCOL_TRIGGERED_MISMATCHED_NETWORK);
      } else if (!forkIdManager.peerCheck(forkId) && status.protocolVersion() > 63) {
        LOG.atDebug()
            .setMessage("{} has matching network id ({}), but non-matching fork id: {}")
            .addArgument(() -> getPeerOrPeerId(peer))
            .addArgument(networkId::toString)
            .addArgument(forkId)
            .log();
        peer.disconnect(DisconnectReason.SUBPROTOCOL_TRIGGERED_MISMATCHED_FORKID);
      } else if (forkIdManager.peerCheck(status.genesisHash())) {
        LOG.atDebug()
            .setMessage("{} has matching network id ({}), but non-matching genesis hash: {}")
            .addArgument(() -> getPeerOrPeerId(peer))
            .addArgument(networkId::toString)
            .addArgument(status::genesisHash)
            .log();
        peer.disconnect(DisconnectReason.SUBPROTOCOL_TRIGGERED_MISMATCHED_GENESIS_HASH);
      } else if (mergePeerFilter.isPresent()
          && mergePeerFilter.get().disconnectIfPoW(status, peer)) {
        LOG.atDebug()
            .setMessage("Post-merge disconnect: peer still PoW {}")
            .addArgument(() -> getPeerOrPeerId(peer))
            .log();
        handleDisconnect(
            peer.getConnection(), DisconnectReason.SUBPROTOCOL_TRIGGERED_POW_DIFFICULTY, false);
      } else {
        LOG.atDebug()
            .setMessage("Received status message from {}: {} with connection {}")
            .addArgument(peer::toString)
            .addArgument(status::toString)
            .addArgument(message::getConnection)
            .log();
        peer.registerStatusReceived(
            status.bestHash(),
            status.totalDifficulty(),
            status.protocolVersion(),
            message.getConnection());
      }
    } catch (final RLPException e) {
      LOG.atDebug()
          .setMessage("Unable to parse status message from peer {} {}")
          .addArgument(peer::getLoggableId)
          .addArgument(e)
          .log();
      // Parsing errors can happen when clients broadcast network ids outside the int range,
      // So just disconnect with "subprotocol" error rather than "breach of protocol".
      peer.disconnect(DisconnectReason.SUBPROTOCOL_TRIGGERED_UNPARSABLE_STATUS);
    }
  }

  private Object getPeerOrPeerId(final EthPeer peer) {
    return LOG.isTraceEnabled() ? peer : peer.getLoggableId();
  }

  @Override
  public void blockMined(final Block block) {
    // This assumes the block has already been included in the chain
    final Difficulty totalDifficulty =
        blockchain
            .getTotalDifficultyByHash(block.getHash())
            .orElseThrow(
                () ->
                    new IllegalStateException(
                        "Unable to get total difficulty from blockchain for mined block."));
    blockBroadcaster.propagate(block, totalDifficulty);
  }

  public List<Bytes> getForkIdAsBytesList() {
    final ForkId chainHeadForkId = forkIdManager.getForkIdForChainHead();
    return chainHeadForkId == null
        ? Collections.emptyList()
        : chainHeadForkId.getForkIdAsBytesList();
  }
}<|MERGE_RESOLUTION|>--- conflicted
+++ resolved
@@ -369,18 +369,10 @@
       final boolean initiatedByPeer) {
     final boolean wasActiveConnection = ethPeers.registerDisconnect(connection);
     LOG.atDebug()
-<<<<<<< HEAD
         .setMessage("Disconnect - active Connection? {} - {} - {} - {} {} - {} peers left")
         .addArgument(wasActiveConnection)
         .addArgument(initiatedByPeer ? "Inbound" : "Outbound")
         .addArgument(reason::toString)
-=======
-        .setMessage("Disconnect - active Connection? {} - {} - {} {} - {} {} - {} peers left")
-        .addArgument(wasActiveConnection)
-        .addArgument(initiatedByPeer ? "Inbound" : "Outbound")
-        .addArgument(reason::getValue)
-        .addArgument(reason::name)
->>>>>>> c52975b2
         .addArgument(() -> connection.getPeer().getLoggableId())
         .addArgument(() -> connection.getPeerInfo().getClientId())
         .addArgument(ethPeers::peerCount)
