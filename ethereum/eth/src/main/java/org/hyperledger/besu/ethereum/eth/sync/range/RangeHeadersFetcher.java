--- conflicted
+++ resolved
@@ -92,11 +92,7 @@
       additionalHeaderCount = (int) Math.min(maxHeadersToRequest, maximumHeaderRequestSize);
       if (additionalHeaderCount == 0) {
         LOG.atTrace()
-<<<<<<< HEAD
-            .setMessage("Requesting next range headers: additional header count is 0")
-=======
             .setMessage("Requesting next range headers: additional header count is 0, blocks until target: {}")
->>>>>>> 661704a0
             .addArgument(blocksUntilTarget)
             .log();
         return completedFuture(singletonList(targetHeader));
