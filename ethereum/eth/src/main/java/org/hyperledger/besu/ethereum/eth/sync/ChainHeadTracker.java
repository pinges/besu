--- conflicted
+++ resolved
@@ -14,6 +14,7 @@
  */
 package org.hyperledger.besu.ethereum.eth.sync;
 
+import static org.hyperledger.besu.util.Slf4jLambdaHelper.debugLambda;
 import static org.hyperledger.besu.util.Slf4jLambdaHelper.infoLambda;
 
 import org.hyperledger.besu.datatypes.Hash;
@@ -69,7 +70,6 @@
 
   @Override
   public void onPeerConnected(final EthPeer peer) {
-<<<<<<< HEAD
     final ChainState peerChainState = peer.chainState();
     // check other EthPeer from this peer for the chainstate
     final ChainState chainState =
@@ -91,7 +91,7 @@
           () -> peer,
           () -> System.identityHashCode(peer.getConnection()));
     } else {
-      LOG.debug("Requesting chain head info from {}", peer);
+      LOG.info("Requesting chain head info from {}", peer);
       GetHeadersFromPeerByHashTask.forSingleHash(
               protocolSchedule,
               ethContext,
@@ -143,31 +143,5 @@
                 }
               });
     }
-=======
-    LOG.debug("Requesting chain head info from {}", peer);
-    GetHeadersFromPeerByHashTask.forSingleHash(
-            protocolSchedule,
-            ethContext,
-            Hash.wrap(peer.chainState().getBestBlock().getHash()),
-            metricsSystem)
-        .assignPeer(peer)
-        .run()
-        .whenComplete(
-            (peerResult, error) -> {
-              if (peerResult != null && !peerResult.getResult().isEmpty()) {
-                final BlockHeader chainHeadHeader = peerResult.getResult().get(0);
-                peer.chainState().update(chainHeadHeader);
-                trailingPeerLimiter.enforceTrailingPeerLimit();
-                debugLambda(
-                    LOG,
-                    "Retrieved chain head info {} from {}",
-                    () -> chainHeadHeader.getNumber() + " (" + chainHeadHeader.getBlockHash() + ")",
-                    () -> peer);
-              } else {
-                LOG.debug("Failed to retrieve chain head info. Disconnecting {}", peer, error);
-                peer.disconnect(DisconnectReason.USELESS_PEER);
-              }
-            });
->>>>>>> 5702ca09
   }
 }