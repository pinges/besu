/*
 * Copyright ConsenSys AG.
 *
 * Licensed under the Apache License, Version 2.0 (the "License"); you may not use this file except in compliance with
 * the License. You may obtain a copy of the License at
 *
 * http://www.apache.org/licenses/LICENSE-2.0
 *
 * Unless required by applicable law or agreed to in writing, software distributed under the License is distributed on
 * an "AS IS" BASIS, WITHOUT WARRANTIES OR CONDITIONS OF ANY KIND, either express or implied. See the License for the
 * specific language governing permissions and limitations under the License.
 *
 * SPDX-License-Identifier: Apache-2.0
 */
package org.hyperledger.besu.ethereum;

import static org.apache.logging.log4j.LogManager.getLogger;

import org.hyperledger.besu.ethereum.chain.BadBlockManager;
import org.hyperledger.besu.ethereum.chain.MutableBlockchain;
import org.hyperledger.besu.ethereum.core.Block;
import org.hyperledger.besu.ethereum.core.BlockHeader;
import org.hyperledger.besu.ethereum.core.MutableWorldState;
import org.hyperledger.besu.ethereum.core.TransactionReceipt;
import org.hyperledger.besu.ethereum.mainnet.BlockBodyValidator;
import org.hyperledger.besu.ethereum.mainnet.BlockHeaderValidator;
import org.hyperledger.besu.ethereum.mainnet.BlockProcessor;
import org.hyperledger.besu.ethereum.mainnet.BlockProcessor.Result;
import org.hyperledger.besu.ethereum.mainnet.HeaderValidationMode;

import java.util.List;
import java.util.Optional;

import org.apache.logging.log4j.Logger;

public class MainnetBlockValidator implements BlockValidator {

  private static final Logger LOG = getLogger();
  protected final BlockHeaderValidator blockHeaderValidator;
  protected final BlockBodyValidator blockBodyValidator;
  protected final BlockProcessor blockProcessor;
  protected final BadBlockManager badBlockManager;

  public MainnetBlockValidator(
      final BlockHeaderValidator blockHeaderValidator,
      final BlockBodyValidator blockBodyValidator,
      final BlockProcessor blockProcessor,
      final BadBlockManager badBlockManager) {
    this.blockHeaderValidator = blockHeaderValidator;
    this.blockBodyValidator = blockBodyValidator;
    this.blockProcessor = blockProcessor;
    this.badBlockManager = badBlockManager;
  }

  /**
   * Performs a full validation and processing of a block
   *
   * @param context the {@link ProtocolContext}
   * @param block the block being validated and processed
   * @param headerValidationMode the {@link HeaderValidationMode} used for validating the header
   * @param ommerValidationMode the {@link HeaderValidationMode} used for validating the ommers
   * @return an optional containing the {@link BlockProcessingOutputs} with the output of processing
   *     the block, empty if the block was deemed invalid or couldn't be processed
   */
  @Override
  public Optional<BlockProcessingOutputs> validateAndProcessBlock(
      final ProtocolContext context,
      final Block block,
      final HeaderValidationMode headerValidationMode,
      final HeaderValidationMode ommerValidationMode) {
    final BlockHeader header = block.getHeader();

    final MutableBlockchain blockchain = context.getBlockchain();
    final Optional<BlockHeader> maybeParentHeader =
        blockchain.getBlockHeader(header.getParentHash());
    if (maybeParentHeader.isEmpty()) {
      LOG.error(
          "Attempted to import block {} with hash {} but parent block {} was not present",
          header.getNumber(),
          header.getHash(),
          header.getParentHash());
      badBlockManager.addBadBlock(block);
      return Optional.empty();
    }
    final BlockHeader parentHeader = maybeParentHeader.get();

    if (!blockHeaderValidator.validateHeader(header, parentHeader, context, headerValidationMode)) {
      badBlockManager.addBadBlock(block);
      return Optional.empty();
    }

    final Optional<MutableWorldState> maybeWorldState =
<<<<<<< HEAD
        context.getWorldStateArchive().getMutable(parentHeader.getStateRoot());
    if (maybeWorldState.isEmpty()) {
=======
        context
            .getWorldStateArchive()
            .getMutable(parentHeader.getStateRoot(), parentHeader.getHash());
    if (!maybeWorldState.isPresent()) {
>>>>>>> 6f23ac16
      LOG.debug(
          "Unable to process block {} because parent world state {} is not available",
          block.getHeader().getNumber(),
          parentHeader.getStateRoot());
      badBlockManager.addBadBlock(block);
      return Optional.empty();
    }
    final MutableWorldState worldState = maybeWorldState.get();

    final Result result = processBlock(context, worldState, block);
    if (result.isFailed()) {
      badBlockManager.addBadBlock(block);
      return Optional.empty();
    }

    final List<TransactionReceipt> receipts = result.getReceipts();
    if (!blockBodyValidator.validateBody(
        context, block, receipts, worldState.rootHash(), ommerValidationMode)) {
      badBlockManager.addBadBlock(block);
      return Optional.empty();
    }

    return Optional.of(new BlockProcessingOutputs(worldState, receipts));
  }

  /**
   * Processes a block, returning the result of the processing
   *
   * @param context the ProtocolContext
   * @param worldState the world state for the parent block state root hash
   * @param block the block to be processed
   * @return the result of processing the block
   */
  protected Result processBlock(
      final ProtocolContext context, final MutableWorldState worldState, final Block block) {
    return blockProcessor.processBlock(context.getBlockchain(), worldState, block);
  }

  @Override
  public boolean fastBlockValidation(
      final ProtocolContext context,
      final Block block,
      final List<TransactionReceipt> receipts,
      final HeaderValidationMode headerValidationMode,
      final HeaderValidationMode ommerValidationMode) {
    final BlockHeader header = block.getHeader();
    if (!blockHeaderValidator.validateHeader(header, context, headerValidationMode)) {
      badBlockManager.addBadBlock(block);
      return false;
    }

    if (!blockBodyValidator.validateBodyLight(context, block, receipts, ommerValidationMode)) {
      badBlockManager.addBadBlock(block);
      return false;
    }
    return true;
  }
}<|MERGE_RESOLUTION|>--- conflicted
+++ resolved
@@ -90,15 +90,10 @@
     }
 
     final Optional<MutableWorldState> maybeWorldState =
-<<<<<<< HEAD
-        context.getWorldStateArchive().getMutable(parentHeader.getStateRoot());
-    if (maybeWorldState.isEmpty()) {
-=======
         context
             .getWorldStateArchive()
             .getMutable(parentHeader.getStateRoot(), parentHeader.getHash());
     if (!maybeWorldState.isPresent()) {
->>>>>>> 6f23ac16
       LOG.debug(
           "Unable to process block {} because parent world state {} is not available",
           block.getHeader().getNumber(),
@@ -134,6 +129,8 @@
    */
   protected Result processBlock(
       final ProtocolContext context, final MutableWorldState worldState, final Block block) {
+    System.out.println("Using the MainnetBlockValidator");
+
     return blockProcessor.processBlock(context.getBlockchain(), worldState, block);
   }
 
