--- conflicted
+++ resolved
@@ -23,11 +23,8 @@
 import org.hyperledger.besu.ethereum.api.jsonrpc.internal.methods.engine.EngineForkchoiceUpdatedV1;
 import org.hyperledger.besu.ethereum.api.jsonrpc.internal.methods.engine.EngineForkchoiceUpdatedV2;
 import org.hyperledger.besu.ethereum.api.jsonrpc.internal.methods.engine.EngineForkchoiceUpdatedV3;
-<<<<<<< HEAD
 import org.hyperledger.besu.ethereum.api.jsonrpc.internal.methods.engine.EngineGetBlobsV1;
-=======
 import org.hyperledger.besu.ethereum.api.jsonrpc.internal.methods.engine.EngineGetClientVersionV1;
->>>>>>> ac5e9af5
 import org.hyperledger.besu.ethereum.api.jsonrpc.internal.methods.engine.EngineGetPayloadBodiesByHashV1;
 import org.hyperledger.besu.ethereum.api.jsonrpc.internal.methods.engine.EngineGetPayloadBodiesByRangeV1;
 import org.hyperledger.besu.ethereum.api.jsonrpc.internal.methods.engine.EngineGetPayloadV1;
@@ -63,12 +60,9 @@
   private final ProtocolContext protocolContext;
   private final EthPeers ethPeers;
   private final Vertx consensusEngineServer;
-<<<<<<< HEAD
-  private final TransactionPool transactionPool;
-=======
   private final String clientVersion;
   private final String commit;
->>>>>>> ac5e9af5
+  private final TransactionPool transactionPool;
 
   ExecutionEngineJsonRpcMethods(
       final MiningCoordinator miningCoordinator,
@@ -76,12 +70,9 @@
       final ProtocolContext protocolContext,
       final EthPeers ethPeers,
       final Vertx consensusEngineServer,
-<<<<<<< HEAD
+      final String clientVersion,
+      final String commit,
       final TransactionPool transactionPool) {
-=======
-      final String clientVersion,
-      final String commit) {
->>>>>>> ac5e9af5
     this.mergeCoordinator =
         Optional.ofNullable(miningCoordinator)
             .filter(mc -> mc.isCompatibleWithEngineApi())
@@ -90,12 +81,9 @@
     this.protocolContext = protocolContext;
     this.ethPeers = ethPeers;
     this.consensusEngineServer = consensusEngineServer;
-<<<<<<< HEAD
-    this.transactionPool = transactionPool;
-=======
     this.clientVersion = clientVersion;
     this.commit = commit;
->>>>>>> ac5e9af5
+    this.transactionPool = transactionPool;
   }
 
   @Override
@@ -172,13 +160,10 @@
                   consensusEngineServer, protocolContext, engineQosTimer),
               new EnginePreparePayloadDebug(
                   consensusEngineServer, protocolContext, engineQosTimer, mergeCoordinator.get()),
-<<<<<<< HEAD
+              new EngineGetClientVersionV1(
+                  consensusEngineServer, protocolContext, engineQosTimer, clientVersion, commit),
               new EngineGetBlobsV1(
                   consensusEngineServer, protocolContext, engineQosTimer, transactionPool)));
-=======
-              new EngineGetClientVersionV1(
-                  consensusEngineServer, protocolContext, engineQosTimer, clientVersion, commit)));
->>>>>>> ac5e9af5
 
       if (protocolSchedule.anyMatch(p -> p.spec().getName().equalsIgnoreCase("cancun"))) {
         executionEngineApisSupported.add(
