/*
 * Copyright ConsenSys AG.
 *
 * Licensed under the Apache License, Version 2.0 (the "License"); you may not use this file except in compliance with
 * the License. You may obtain a copy of the License at
 *
 * http://www.apache.org/licenses/LICENSE-2.0
 *
 * Unless required by applicable law or agreed to in writing, software distributed under the License is distributed on
 * an "AS IS" BASIS, WITHOUT WARRANTIES OR CONDITIONS OF ANY KIND, either express or implied. See the License for the
 * specific language governing permissions and limitations under the License.
 *
 * SPDX-License-Identifier: Apache-2.0
 */
package org.hyperledger.besu.ethereum.api.jsonrpc.internal.privacy.methods.priv;

import static org.apache.logging.log4j.LogManager.getLogger;

import org.hyperledger.besu.enclave.EnclaveClientException;
import org.hyperledger.besu.ethereum.api.jsonrpc.JsonRpcEnclaveErrorConverter;
import org.hyperledger.besu.ethereum.api.jsonrpc.RpcMethod;
import org.hyperledger.besu.ethereum.api.jsonrpc.internal.JsonRpcRequestContext;
import org.hyperledger.besu.ethereum.api.jsonrpc.internal.methods.JsonRpcMethod;
import org.hyperledger.besu.ethereum.api.jsonrpc.internal.privacy.methods.EnclavePublicKeyProvider;
import org.hyperledger.besu.ethereum.api.jsonrpc.internal.response.JsonRpcErrorResponse;
import org.hyperledger.besu.ethereum.api.jsonrpc.internal.response.JsonRpcResponse;
import org.hyperledger.besu.ethereum.api.jsonrpc.internal.response.JsonRpcSuccessResponse;
import org.hyperledger.besu.ethereum.api.jsonrpc.internal.results.privacy.PrivateTransactionGroupResult;
import org.hyperledger.besu.ethereum.api.jsonrpc.internal.results.privacy.PrivateTransactionLegacyResult;
import org.hyperledger.besu.ethereum.api.jsonrpc.internal.results.privacy.PrivateTransactionResult;
import org.hyperledger.besu.ethereum.core.Hash;
import org.hyperledger.besu.ethereum.privacy.PrivacyController;
import org.hyperledger.besu.ethereum.privacy.PrivateTransaction;

import java.util.Optional;

import org.apache.logging.log4j.Logger;

public class PrivGetPrivateTransaction implements JsonRpcMethod {

  private static final Logger LOG = getLogger();

  private final PrivacyController privacyController;
  private final EnclavePublicKeyProvider enclavePublicKeyProvider;

  public PrivGetPrivateTransaction(
      final PrivacyController privacyController,
      final EnclavePublicKeyProvider enclavePublicKeyProvider) {
    this.privacyController = privacyController;
    this.enclavePublicKeyProvider = enclavePublicKeyProvider;
  }

  @Override
  public String getName() {
    return RpcMethod.PRIV_GET_PRIVATE_TRANSACTION.getMethodName();
  }

  @Override
  public JsonRpcResponse response(final JsonRpcRequestContext requestContext) {
    LOG.trace("Executing {}", RpcMethod.PRIV_GET_PRIVATE_TRANSACTION.getMethodName());

    final Hash hash = requestContext.getRequiredParameter(0, Hash.class);
    final String enclaveKey = enclavePublicKeyProvider.getEnclaveKey(requestContext.getUser());

    final Optional<PrivateTransaction> maybePrivateTx;
    try {
<<<<<<< HEAD
      privateTransaction =
          findPrivateTransactionInEnclave(
              payloadKey,
              resultTransaction.getTransaction().getHash(),
              enclaveKey,
              resultTransaction.getBlockHash().get());
    } catch (final EnclaveClientException e) {
      if (e.getMessage().equals(JsonRpcError.ENCLAVE_PAYLOAD_NOT_FOUND.getMessage())) {
        return new JsonRpcSuccessResponse(requestContext.getRequest().getId(), null);
      } else {
        return new JsonRpcErrorResponse(
            requestContext.getRequest().getId(),
            JsonRpcEnclaveErrorConverter.convertEnclaveInvalidReason(e.getMessage()));
      }
=======
      maybePrivateTx =
          privacyController
              .findPrivateTransactionByPmtHash(hash, enclaveKey)
              .map(PrivateTransaction.class::cast);
    } catch (EnclaveClientException e) {
      return new JsonRpcErrorResponse(
          requestContext.getRequest().getId(),
          JsonRpcEnclaveErrorConverter.convertEnclaveInvalidReason(e.getMessage()));
>>>>>>> be89cd93
    }

    return maybePrivateTx
        .map(this::mapTransactionResult)
        .map(result -> new JsonRpcSuccessResponse(requestContext.getRequest().getId(), result))
        .orElse(new JsonRpcSuccessResponse(requestContext.getRequest().getId(), null));
  }

<<<<<<< HEAD
  private Optional<PrivateTransaction> findPrivateTransactionInEnclave(
      final String payloadKey,
      final Hash pmtTransactionHash,
      final String enclaveKey,
      final Bytes32 blockHash) {
    PrivateTransaction privateTransaction;
    try {
      LOG.trace("Fetching transaction information");
      final ReceiveResponse receiveResponse =
          privacyController.retrieveTransaction(payloadKey, enclaveKey);

      final BytesValueRLPInput input =
          new BytesValueRLPInput(
              Bytes.fromBase64String(new String(receiveResponse.getPayload(), UTF_8)), false);
      input.enterList();
      if (input.nextIsList()) {
        privateTransaction = PrivateTransaction.readFrom(input);
        input.leaveListLenient();
      } else {
        input.reset();
        privateTransaction = PrivateTransaction.readFrom(input);
      }
      LOG.trace("Received transaction information");
    } catch (final EnclaveClientException e) {
      Optional<PrivateTransaction> privateTransactionOptional = Optional.empty();
      if (e.getMessage().equals(JsonRpcError.ENCLAVE_PAYLOAD_NOT_FOUND.getMessage())) {
        privateTransactionOptional = fetchPayloadFromAddBlob(blockHash, pmtTransactionHash);
      }
      if (privateTransactionOptional.isEmpty()) {
        throw e;
      } else {
        privateTransaction = privateTransactionOptional.get();
      }
    }
    return Optional.ofNullable(privateTransaction);
  }

  private Optional<PrivateTransaction> fetchPayloadFromAddBlob(
      final Bytes32 blockHash, final Hash expectedPrivacyMarkerTransactionHash) {
    LOG.trace("Fetching transaction information from add blob");
    final Optional<PrivacyGroupHeadBlockMap> privacyGroupHeadBlockMapOptional =
        privateStateStorage.getPrivacyGroupHeadBlockMap(blockHash);
    if (privacyGroupHeadBlockMapOptional.isPresent()) {
      for (final Bytes32 privacyGroupId : privacyGroupHeadBlockMapOptional.get().keySet()) {
        final Optional<Bytes32> addDataKey = privateStateStorage.getAddDataKey(privacyGroupId);
        if (addDataKey.isPresent()) {
          final List<PrivateTransactionWithMetadata> privateTransactionWithMetadataList =
              privacyController.retrieveAddBlob(addDataKey.get().toBase64String());
          for (final PrivateTransactionWithMetadata privateTransactionWithMetadata :
              privateTransactionWithMetadataList) {
            final Hash actualPrivacyMarkerTransactionHash =
                privateTransactionWithMetadata
                    .getPrivateTransactionMetadata()
                    .getPrivacyMarkerTransactionHash();
            if (expectedPrivacyMarkerTransactionHash.equals(actualPrivacyMarkerTransactionHash)) {
              return Optional.of(privateTransactionWithMetadata.getPrivateTransaction());
            }
          }
        }
      }
=======
  private PrivateTransactionResult mapTransactionResult(
      final PrivateTransaction privateTransaction) {
    if (privateTransaction.getPrivacyGroupId().isPresent()) {
      return new PrivateTransactionGroupResult(privateTransaction);
    } else {
      return new PrivateTransactionLegacyResult(privateTransaction);
>>>>>>> be89cd93
    }
  }
}<|MERGE_RESOLUTION|>--- conflicted
+++ resolved
@@ -64,22 +64,6 @@
 
     final Optional<PrivateTransaction> maybePrivateTx;
     try {
-<<<<<<< HEAD
-      privateTransaction =
-          findPrivateTransactionInEnclave(
-              payloadKey,
-              resultTransaction.getTransaction().getHash(),
-              enclaveKey,
-              resultTransaction.getBlockHash().get());
-    } catch (final EnclaveClientException e) {
-      if (e.getMessage().equals(JsonRpcError.ENCLAVE_PAYLOAD_NOT_FOUND.getMessage())) {
-        return new JsonRpcSuccessResponse(requestContext.getRequest().getId(), null);
-      } else {
-        return new JsonRpcErrorResponse(
-            requestContext.getRequest().getId(),
-            JsonRpcEnclaveErrorConverter.convertEnclaveInvalidReason(e.getMessage()));
-      }
-=======
       maybePrivateTx =
           privacyController
               .findPrivateTransactionByPmtHash(hash, enclaveKey)
@@ -88,7 +72,6 @@
       return new JsonRpcErrorResponse(
           requestContext.getRequest().getId(),
           JsonRpcEnclaveErrorConverter.convertEnclaveInvalidReason(e.getMessage()));
->>>>>>> be89cd93
     }
 
     return maybePrivateTx
@@ -97,75 +80,12 @@
         .orElse(new JsonRpcSuccessResponse(requestContext.getRequest().getId(), null));
   }
 
-<<<<<<< HEAD
-  private Optional<PrivateTransaction> findPrivateTransactionInEnclave(
-      final String payloadKey,
-      final Hash pmtTransactionHash,
-      final String enclaveKey,
-      final Bytes32 blockHash) {
-    PrivateTransaction privateTransaction;
-    try {
-      LOG.trace("Fetching transaction information");
-      final ReceiveResponse receiveResponse =
-          privacyController.retrieveTransaction(payloadKey, enclaveKey);
-
-      final BytesValueRLPInput input =
-          new BytesValueRLPInput(
-              Bytes.fromBase64String(new String(receiveResponse.getPayload(), UTF_8)), false);
-      input.enterList();
-      if (input.nextIsList()) {
-        privateTransaction = PrivateTransaction.readFrom(input);
-        input.leaveListLenient();
-      } else {
-        input.reset();
-        privateTransaction = PrivateTransaction.readFrom(input);
-      }
-      LOG.trace("Received transaction information");
-    } catch (final EnclaveClientException e) {
-      Optional<PrivateTransaction> privateTransactionOptional = Optional.empty();
-      if (e.getMessage().equals(JsonRpcError.ENCLAVE_PAYLOAD_NOT_FOUND.getMessage())) {
-        privateTransactionOptional = fetchPayloadFromAddBlob(blockHash, pmtTransactionHash);
-      }
-      if (privateTransactionOptional.isEmpty()) {
-        throw e;
-      } else {
-        privateTransaction = privateTransactionOptional.get();
-      }
-    }
-    return Optional.ofNullable(privateTransaction);
-  }
-
-  private Optional<PrivateTransaction> fetchPayloadFromAddBlob(
-      final Bytes32 blockHash, final Hash expectedPrivacyMarkerTransactionHash) {
-    LOG.trace("Fetching transaction information from add blob");
-    final Optional<PrivacyGroupHeadBlockMap> privacyGroupHeadBlockMapOptional =
-        privateStateStorage.getPrivacyGroupHeadBlockMap(blockHash);
-    if (privacyGroupHeadBlockMapOptional.isPresent()) {
-      for (final Bytes32 privacyGroupId : privacyGroupHeadBlockMapOptional.get().keySet()) {
-        final Optional<Bytes32> addDataKey = privateStateStorage.getAddDataKey(privacyGroupId);
-        if (addDataKey.isPresent()) {
-          final List<PrivateTransactionWithMetadata> privateTransactionWithMetadataList =
-              privacyController.retrieveAddBlob(addDataKey.get().toBase64String());
-          for (final PrivateTransactionWithMetadata privateTransactionWithMetadata :
-              privateTransactionWithMetadataList) {
-            final Hash actualPrivacyMarkerTransactionHash =
-                privateTransactionWithMetadata
-                    .getPrivateTransactionMetadata()
-                    .getPrivacyMarkerTransactionHash();
-            if (expectedPrivacyMarkerTransactionHash.equals(actualPrivacyMarkerTransactionHash)) {
-              return Optional.of(privateTransactionWithMetadata.getPrivateTransaction());
-            }
-          }
-        }
-      }
-=======
   private PrivateTransactionResult mapTransactionResult(
       final PrivateTransaction privateTransaction) {
     if (privateTransaction.getPrivacyGroupId().isPresent()) {
       return new PrivateTransactionGroupResult(privateTransaction);
     } else {
       return new PrivateTransactionLegacyResult(privateTransaction);
->>>>>>> be89cd93
     }
   }
 }