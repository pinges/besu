--- conflicted
+++ resolved
@@ -71,11 +71,8 @@
                 .workerExecutor(new BlockingAsyncExecutor())
                 .tableRefreshIntervalMs(0)
                 .metricsSystem(new NoOpMetricsSystem())
-<<<<<<< HEAD
+                .rlpxAgent(mock(RlpxAgent.class))
                 .forkIdManager(mock(ForkIdManager.class))
-=======
-                .rlpxAgent(mock(RlpxAgent.class))
->>>>>>> 748b2f90
                 .build());
     controller.start();
 
