--- conflicted
+++ resolved
@@ -129,14 +129,9 @@
     USELESS_PEER_NO_SHARED_CAPABILITIES((byte) 0x03, "No shared capabilities"),
     USELESS_PEER_WORLD_STATE_NOT_AVAILABLE((byte) 0x03, "World state not available"),
     USELESS_PEER_MISMATCHED_PIVOT_BLOCK((byte) 0x03, "Mismatched pivot block"),
-<<<<<<< HEAD
     USELESS_PEER_FAILED_TO_RETRIEVE_CHAIN_HEAD(
         (byte) 0x03, "Failed to retrieve the chain head header"),
-=======
-    USELESS_PEER_FAILED_TO_RETRIEVE_CHAIN_STATE(
-        (byte) 0x03, "Failed to retrieve header for chain state"),
     USELESS_PEER_CANNOT_CONFIRM_PIVOT_BLOCK((byte) 0x03, "Peer failed to confirm pivot block"),
->>>>>>> f5e5ad53
     USELESS_PEER_BY_REPUTATION((byte) 0x03, "Lowest reputation score"),
     USELESS_PEER_BY_CHAIN_COMPARATOR((byte) 0x03, "Lowest by chain height comparator"),
     TOO_MANY_PEERS((byte) 0x04),
