/*
 * Copyright ConsenSys AG.
 *
 * Licensed under the Apache License, Version 2.0 (the "License"); you may not use this file except in compliance with
 * the License. You may obtain a copy of the License at
 *
 * http://www.apache.org/licenses/LICENSE-2.0
 *
 * Unless required by applicable law or agreed to in writing, software distributed under the License is distributed on
 * an "AS IS" BASIS, WITHOUT WARRANTIES OR CONDITIONS OF ANY KIND, either express or implied. See the License for the
 * specific language governing permissions and limitations under the License.
 *
 * SPDX-License-Identifier: Apache-2.0
 */
package org.hyperledger.besu.ethereum.p2p.discovery;

import static com.google.common.base.Preconditions.checkArgument;
import static java.nio.charset.StandardCharsets.UTF_8;

import org.hyperledger.besu.crypto.Hash;
import org.hyperledger.besu.crypto.NodeKey;
import org.hyperledger.besu.crypto.SignatureAlgorithm;
import org.hyperledger.besu.crypto.SignatureAlgorithmFactory;
import org.hyperledger.besu.ethereum.forkid.ForkIdManager;
import org.hyperledger.besu.ethereum.p2p.config.DiscoveryConfiguration;
import org.hyperledger.besu.ethereum.p2p.discovery.internal.Packet;
import org.hyperledger.besu.ethereum.p2p.discovery.internal.PeerDiscoveryController;
import org.hyperledger.besu.ethereum.p2p.discovery.internal.PeerDiscoveryController.AsyncExecutor;
import org.hyperledger.besu.ethereum.p2p.discovery.internal.PeerRequirement;
import org.hyperledger.besu.ethereum.p2p.discovery.internal.PingPacketData;
import org.hyperledger.besu.ethereum.p2p.discovery.internal.TimerUtil;
import org.hyperledger.besu.ethereum.p2p.peers.EnodeURLImpl;
import org.hyperledger.besu.ethereum.p2p.peers.Peer;
import org.hyperledger.besu.ethereum.p2p.peers.PeerId;
import org.hyperledger.besu.ethereum.p2p.permissions.PeerPermissions;
import org.hyperledger.besu.ethereum.p2p.rlpx.RlpxAgent;
import org.hyperledger.besu.ethereum.storage.StorageProvider;
import org.hyperledger.besu.ethereum.storage.keyvalue.KeyValueSegmentIdentifier;
import org.hyperledger.besu.nat.NatService;
import org.hyperledger.besu.plugin.data.EnodeURL;
import org.hyperledger.besu.plugin.services.MetricsSystem;
import org.hyperledger.besu.plugin.services.storage.KeyValueStorage;
import org.hyperledger.besu.plugin.services.storage.KeyValueStorageTransaction;
import org.hyperledger.besu.util.NetworkUtility;

import java.net.InetSocketAddress;
import java.util.Collections;
import java.util.List;
import java.util.Optional;
import java.util.concurrent.CompletableFuture;
import java.util.concurrent.CopyOnWriteArrayList;
import java.util.function.Supplier;
import java.util.stream.Collectors;
import java.util.stream.Stream;

import com.google.common.annotations.VisibleForTesting;
import com.google.common.base.Suppliers;
import com.google.common.net.InetAddresses;
import org.apache.tuweni.bytes.Bytes;
import org.apache.tuweni.units.bigints.UInt64;
import org.ethereum.beacon.discovery.schema.EnrField;
import org.ethereum.beacon.discovery.schema.IdentitySchema;
import org.ethereum.beacon.discovery.schema.NodeRecord;
import org.ethereum.beacon.discovery.schema.NodeRecordFactory;
import org.slf4j.Logger;
import org.slf4j.LoggerFactory;

/**
 * The peer discovery agent is the network component that sends and receives peer discovery messages
 * via UDP.
 */
public abstract class PeerDiscoveryAgent {
  private static final Logger LOG = LoggerFactory.getLogger(PeerDiscoveryAgent.class);
  private static final String SEQ_NO_STORE_KEY = "local-enr-seqno";
  private static final com.google.common.base.Supplier<SignatureAlgorithm> SIGNATURE_ALGORITHM =
      Suppliers.memoize(SignatureAlgorithmFactory::getInstance);

  // The devp2p specification says only accept packets up to 1280, but some
  // clients ignore that, so we add in a little extra padding.
  private static final int MAX_PACKET_SIZE_BYTES = 1600;

  protected final List<DiscoveryPeer> bootstrapPeers;
  private final List<PeerRequirement> peerRequirements = new CopyOnWriteArrayList<>();
  private final PeerPermissions peerPermissions;
  private final NatService natService;
  private final MetricsSystem metricsSystem;
<<<<<<< HEAD
  private final ForkIdManager forkIdManager;
=======
  private final RlpxAgent rlpxAgent;
>>>>>>> 748b2f90
  /* The peer controller, which takes care of the state machine of peers. */
  protected Optional<PeerDiscoveryController> controller = Optional.empty();

  /* The keypair used to sign messages. */
  protected final NodeKey nodeKey;
  private final Bytes id;
  protected final DiscoveryConfiguration config;

  /* This is the {@link org.hyperledger.besu.ethereum.p2p.Peer} object representing our local node.
   * This value is empty on construction, and is set after the discovery agent is started.
   */
  private Optional<DiscoveryPeer> localNode = Optional.empty();

  /* Is discovery enabled? */
  private boolean isActive = false;
  private final StorageProvider storageProvider;
  private final Supplier<List<Bytes>> forkIdSupplier;
  private String advertisedAddress;

  protected PeerDiscoveryAgent(
      final NodeKey nodeKey,
      final DiscoveryConfiguration config,
      final PeerPermissions peerPermissions,
      final NatService natService,
      final MetricsSystem metricsSystem,
      final StorageProvider storageProvider,
<<<<<<< HEAD
      final ForkIdManager forkIdManager) {
=======
      final Supplier<List<Bytes>> forkIdSupplier,
      final RlpxAgent rlpxAgent) {
>>>>>>> 748b2f90
    this.metricsSystem = metricsSystem;
    checkArgument(nodeKey != null, "nodeKey cannot be null");
    checkArgument(config != null, "provided configuration cannot be null");

    validateConfiguration(config);

    this.peerPermissions = peerPermissions;
    this.natService = natService;
    this.bootstrapPeers =
        config.getBootnodes().stream().map(DiscoveryPeer::fromEnode).collect(Collectors.toList());

    this.config = config;
    this.nodeKey = nodeKey;

    this.id = nodeKey.getPublicKey().getEncodedBytes();

    this.storageProvider = storageProvider;
<<<<<<< HEAD
    this.forkIdManager = forkIdManager;
    this.forkIdSupplier = () -> forkIdManager.getForkIdForChainHead().getForkIdAsBytesList();
=======
    this.forkIdSupplier = forkIdSupplier;
    this.rlpxAgent = rlpxAgent;
>>>>>>> 748b2f90
  }

  protected abstract TimerUtil createTimer();

  protected abstract AsyncExecutor createWorkerExecutor();

  protected abstract CompletableFuture<InetSocketAddress> listenForConnections();

  protected abstract CompletableFuture<Void> sendOutgoingPacket(
      final DiscoveryPeer peer, final Packet packet);

  public abstract CompletableFuture<?> stop();

  public CompletableFuture<Integer> start(final int tcpPort) {
    if (config.isActive()) {
      final String host = config.getBindHost();
      final int port = config.getBindPort();
      LOG.info("Starting peer discovery agent on host={}, port={}", host, port);

      // override advertised host if we detect an external IP address via NAT manager
      this.advertisedAddress = natService.queryExternalIPAddress(config.getAdvertisedHost());

      return listenForConnections()
          .thenApply(
              (InetSocketAddress localAddress) -> {
                // Once listener is set up, finish initializing
                final int discoveryPort = localAddress.getPort();
                final DiscoveryPeer ourNode =
                    DiscoveryPeer.fromEnode(
                        EnodeURLImpl.builder()
                            .nodeId(id)
                            .ipAddress(advertisedAddress)
                            .listeningPort(tcpPort)
                            .discoveryPort(discoveryPort)
                            .build());
                this.localNode = Optional.of(ourNode);
                isActive = true;
                LOG.info("P2P peer discovery agent started and listening on {}", localAddress);
                updateNodeRecord();
                startController(ourNode);
                return discoveryPort;
              });
    } else {
      this.isActive = false;
      return CompletableFuture.completedFuture(0);
    }
  }

  public void updateNodeRecord() {
    if (!config.isActive()) {
      return;
    }

    final KeyValueStorage keyValueStorage =
        storageProvider.getStorageBySegmentIdentifier(KeyValueSegmentIdentifier.BLOCKCHAIN);
    final NodeRecordFactory nodeRecordFactory = NodeRecordFactory.DEFAULT;
    final Optional<NodeRecord> existingNodeRecord =
        keyValueStorage
            .get(Bytes.of(SEQ_NO_STORE_KEY.getBytes(UTF_8)).toArray())
            .map(Bytes::of)
            .map(nodeRecordFactory::fromBytes);

    final Bytes addressBytes = Bytes.of(InetAddresses.forString(advertisedAddress).getAddress());
    final Optional<EnodeURL> maybeEnodeURL = localNode.map(DiscoveryPeer::getEnodeURL);
    final Integer discoveryPort = maybeEnodeURL.flatMap(EnodeURL::getDiscoveryPort).orElse(0);
    final Integer listeningPort = maybeEnodeURL.flatMap(EnodeURL::getListeningPort).orElse(0);
    final String forkIdEnrField = "eth";
    final NodeRecord newNodeRecord =
        existingNodeRecord
            .filter(
                nodeRecord ->
                    id.equals(nodeRecord.get(EnrField.PKEY_SECP256K1))
                        && addressBytes.equals(nodeRecord.get(EnrField.IP_V4))
                        && discoveryPort.equals(nodeRecord.get(EnrField.UDP))
                        && listeningPort.equals(nodeRecord.get(EnrField.TCP))
                        && forkIdSupplier.get().equals(nodeRecord.get(forkIdEnrField)))
            .orElseGet(
                () -> {
                  final UInt64 sequenceNumber =
                      existingNodeRecord.map(NodeRecord::getSeq).orElse(UInt64.ZERO).add(1);
                  final NodeRecord nodeRecord =
                      nodeRecordFactory.createFromValues(
                          sequenceNumber,
                          new EnrField(EnrField.ID, IdentitySchema.V4),
                          new EnrField(
                              SIGNATURE_ALGORITHM.get().getCurveName(),
                              SIGNATURE_ALGORITHM
                                  .get()
                                  .compressPublicKey(
                                      SIGNATURE_ALGORITHM.get().createPublicKey(id))),
                          new EnrField(EnrField.IP_V4, addressBytes),
                          new EnrField(EnrField.TCP, listeningPort),
                          new EnrField(EnrField.UDP, discoveryPort),
                          new EnrField(
                              forkIdEnrField, Collections.singletonList(forkIdSupplier.get())));
                  nodeRecord.setSignature(
                      nodeKey
                          .sign(Hash.keccak256(nodeRecord.serializeNoSignature()))
                          .encodedBytes()
                          .slice(0, 64));

                  LOG.info("Writing node record to disk. {}", nodeRecord);
                  final KeyValueStorageTransaction keyValueStorageTransaction =
                      keyValueStorage.startTransaction();
                  keyValueStorageTransaction.put(
                      Bytes.wrap(SEQ_NO_STORE_KEY.getBytes(UTF_8)).toArray(),
                      nodeRecord.serialize().toArray());
                  keyValueStorageTransaction.commit();
                  return nodeRecord;
                });
    localNode
        .orElseThrow(() -> new IllegalStateException("Local node should be set here"))
        .setNodeRecord(newNodeRecord);
  }

  public void addPeerRequirement(final PeerRequirement peerRequirement) {
    this.peerRequirements.add(peerRequirement);
  }

  public boolean checkForkId(final DiscoveryPeer peer) {
    return peer.getForkId().map(forkIdManager::peerCheck).orElse(true);
  }

  private void startController(final DiscoveryPeer localNode) {
    final PeerDiscoveryController controller = createController(localNode);
    this.controller = Optional.of(controller);
    controller.start();
  }

  private PeerDiscoveryController createController(final DiscoveryPeer localNode) {
    return PeerDiscoveryController.builder()
        .nodeKey(nodeKey)
        .localPeer(localNode)
        .bootstrapNodes(bootstrapPeers)
        .outboundMessageHandler(this::handleOutgoingPacket)
        .timerUtil(createTimer())
        .workerExecutor(createWorkerExecutor())
        .peerRequirement(PeerRequirement.combine(peerRequirements))
        .peerPermissions(peerPermissions)
        .metricsSystem(metricsSystem)
<<<<<<< HEAD
        .forkIdManager(forkIdManager)
        .filterOnEnrForkId((config.isFilterOnEnrForkIdEnabled()))
=======
        .rlpxAgent(rlpxAgent)
>>>>>>> 748b2f90
        .build();
  }

  protected boolean validatePacketSize(final int packetSize) {
    return packetSize <= MAX_PACKET_SIZE_BYTES;
  }

  protected void handleIncomingPacket(final Endpoint sourceEndpoint, final Packet packet) {
    final int udpPort = sourceEndpoint.getUdpPort();
    final int tcpPort =
        packet
            .getPacketData(PingPacketData.class)
            .flatMap(PingPacketData::getFrom)
            .flatMap(Endpoint::getTcpPort)
            .orElse(udpPort);

    // Notify the peer controller.
    final String host = sourceEndpoint.getHost();
    final DiscoveryPeer peer =
        DiscoveryPeer.fromEnode(
            EnodeURLImpl.builder()
                .nodeId(packet.getNodeId())
                .ipAddress(host)
                .listeningPort(tcpPort)
                .discoveryPort(udpPort)
                .build());

    controller.ifPresent(c -> c.onMessage(packet, peer));
  }

  /**
   * Send a packet to the given recipient.
   *
   * @param peer the recipient
   * @param packet the packet to send
   */
  protected void handleOutgoingPacket(final DiscoveryPeer peer, final Packet packet) {
    sendOutgoingPacket(peer, packet)
        .whenComplete(
            (res, err) -> {
              if (err != null) {
                handleOutgoingPacketError(err, peer, packet);
                return;
              }
              peer.setLastContacted(System.currentTimeMillis());
            });
  }

  protected abstract void handleOutgoingPacketError(
      final Throwable err, final DiscoveryPeer peer, final Packet packet);

  public Stream<DiscoveryPeer> streamDiscoveredPeers() {
    return controller.map(PeerDiscoveryController::streamDiscoveredPeers).orElse(Stream.empty());
  }

  public void dropPeer(final PeerId peer) {
    controller.ifPresent(c -> c.dropPeer(peer));
  }

  public Optional<DiscoveryPeer> getAdvertisedPeer() {
    return localNode;
  }

  public Bytes getId() {
    return id;
  }

  private static void validateConfiguration(final DiscoveryConfiguration config) {
    checkArgument(
        config.getBindHost() != null && InetAddresses.isInetAddress(config.getBindHost()),
        "valid bind host required");
    checkArgument(
        config.getAdvertisedHost() != null
            && InetAddresses.isInetAddress(config.getAdvertisedHost()),
        "valid advertisement host required");
    checkArgument(
        config.getBindPort() == 0 || NetworkUtility.isValidPort(config.getBindPort()),
        "valid port number required");
    checkArgument(config.getBootnodes() != null, "bootstrapPeers cannot be null");
    checkArgument(config.getBucketSize() > 0, "bucket size cannot be negative nor zero");
  }

  /**
   * Returns the current state of the PeerDiscoveryAgent.
   *
   * <p>If true, the node is actively listening for new connections. If false, discovery has been
   * turned off and the node is not listening for connections.
   *
   * @return true, if the {@link PeerDiscoveryAgent} is active on this node, false, otherwise.
   */
  public boolean isActive() {
    return isActive;
  }

  public void bond(final Peer peer) {
    controller.ifPresent(
        c -> {
          DiscoveryPeer.from(peer).ifPresent(c::handleBondingRequest);
        });
  }

  @VisibleForTesting
  public Optional<DiscoveryPeer> getLocalNode() {
    return localNode;
  }
}<|MERGE_RESOLUTION|>--- conflicted
+++ resolved
@@ -25,7 +25,6 @@
 import org.hyperledger.besu.ethereum.p2p.config.DiscoveryConfiguration;
 import org.hyperledger.besu.ethereum.p2p.discovery.internal.Packet;
 import org.hyperledger.besu.ethereum.p2p.discovery.internal.PeerDiscoveryController;
-import org.hyperledger.besu.ethereum.p2p.discovery.internal.PeerDiscoveryController.AsyncExecutor;
 import org.hyperledger.besu.ethereum.p2p.discovery.internal.PeerRequirement;
 import org.hyperledger.besu.ethereum.p2p.discovery.internal.PingPacketData;
 import org.hyperledger.besu.ethereum.p2p.discovery.internal.TimerUtil;
@@ -84,11 +83,9 @@
   private final PeerPermissions peerPermissions;
   private final NatService natService;
   private final MetricsSystem metricsSystem;
-<<<<<<< HEAD
+  private final RlpxAgent rlpxAgent;
   private final ForkIdManager forkIdManager;
-=======
-  private final RlpxAgent rlpxAgent;
->>>>>>> 748b2f90
+
   /* The peer controller, which takes care of the state machine of peers. */
   protected Optional<PeerDiscoveryController> controller = Optional.empty();
 
@@ -115,12 +112,8 @@
       final NatService natService,
       final MetricsSystem metricsSystem,
       final StorageProvider storageProvider,
-<<<<<<< HEAD
-      final ForkIdManager forkIdManager) {
-=======
-      final Supplier<List<Bytes>> forkIdSupplier,
+      final ForkIdManager forkIdManager,
       final RlpxAgent rlpxAgent) {
->>>>>>> 748b2f90
     this.metricsSystem = metricsSystem;
     checkArgument(nodeKey != null, "nodeKey cannot be null");
     checkArgument(config != null, "provided configuration cannot be null");
@@ -138,18 +131,14 @@
     this.id = nodeKey.getPublicKey().getEncodedBytes();
 
     this.storageProvider = storageProvider;
-<<<<<<< HEAD
     this.forkIdManager = forkIdManager;
     this.forkIdSupplier = () -> forkIdManager.getForkIdForChainHead().getForkIdAsBytesList();
-=======
-    this.forkIdSupplier = forkIdSupplier;
     this.rlpxAgent = rlpxAgent;
->>>>>>> 748b2f90
   }
 
   protected abstract TimerUtil createTimer();
 
-  protected abstract AsyncExecutor createWorkerExecutor();
+  protected abstract PeerDiscoveryController.AsyncExecutor createWorkerExecutor();
 
   protected abstract CompletableFuture<InetSocketAddress> listenForConnections();
 
@@ -285,12 +274,9 @@
         .peerRequirement(PeerRequirement.combine(peerRequirements))
         .peerPermissions(peerPermissions)
         .metricsSystem(metricsSystem)
-<<<<<<< HEAD
         .forkIdManager(forkIdManager)
         .filterOnEnrForkId((config.isFilterOnEnrForkIdEnabled()))
-=======
         .rlpxAgent(rlpxAgent)
->>>>>>> 748b2f90
         .build();
   }
 
