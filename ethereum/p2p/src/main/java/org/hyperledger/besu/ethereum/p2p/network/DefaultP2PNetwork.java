/*
 * Copyright ConsenSys AG.
 *
 * Licensed under the Apache License, Version 2.0 (the "License"); you may not use this file except in compliance with
 * the License. You may obtain a copy of the License at
 *
 * http://www.apache.org/licenses/LICENSE-2.0
 *
 * Unless required by applicable law or agreed to in writing, software distributed under the License is distributed on
 * an "AS IS" BASIS, WITHOUT WARRANTIES OR CONDITIONS OF ANY KIND, either express or implied. See the License for the
 * specific language governing permissions and limitations under the License.
 *
 * SPDX-License-Identifier: Apache-2.0
 */
package org.hyperledger.besu.ethereum.p2p.network;

import static com.google.common.base.Preconditions.checkNotNull;
import static com.google.common.base.Preconditions.checkState;

import org.hyperledger.besu.cryptoservices.NodeKey;
import org.hyperledger.besu.ethereum.chain.Blockchain;
import org.hyperledger.besu.ethereum.chain.MutableBlockchain;
import org.hyperledger.besu.ethereum.core.Util;
import org.hyperledger.besu.ethereum.forkid.ForkIdManager;
import org.hyperledger.besu.ethereum.p2p.config.NetworkingConfiguration;
import org.hyperledger.besu.ethereum.p2p.discovery.DiscoveryPeer;
import org.hyperledger.besu.ethereum.p2p.discovery.PeerDiscoveryAgent;
import org.hyperledger.besu.ethereum.p2p.discovery.PeerDiscoveryStatus;
import org.hyperledger.besu.ethereum.p2p.discovery.VertxPeerDiscoveryAgent;
import org.hyperledger.besu.ethereum.p2p.discovery.internal.PeerTable;
import org.hyperledger.besu.ethereum.p2p.peers.DefaultPeerPrivileges;
import org.hyperledger.besu.ethereum.p2p.peers.EnodeURLImpl;
import org.hyperledger.besu.ethereum.p2p.peers.LocalNode;
import org.hyperledger.besu.ethereum.p2p.peers.MaintainedPeers;
import org.hyperledger.besu.ethereum.p2p.peers.MutableLocalNode;
import org.hyperledger.besu.ethereum.p2p.peers.Peer;
import org.hyperledger.besu.ethereum.p2p.peers.PeerPrivileges;
import org.hyperledger.besu.ethereum.p2p.permissions.PeerPermissions;
import org.hyperledger.besu.ethereum.p2p.permissions.PeerPermissionsDenylist;
import org.hyperledger.besu.ethereum.p2p.rlpx.ConnectCallback;
import org.hyperledger.besu.ethereum.p2p.rlpx.DisconnectCallback;
import org.hyperledger.besu.ethereum.p2p.rlpx.MessageCallback;
import org.hyperledger.besu.ethereum.p2p.rlpx.RlpxAgent;
import org.hyperledger.besu.ethereum.p2p.rlpx.connections.PeerConnection;
import org.hyperledger.besu.ethereum.p2p.rlpx.connections.netty.TLSConfiguration;
import org.hyperledger.besu.ethereum.p2p.rlpx.wire.Capability;
import org.hyperledger.besu.ethereum.p2p.rlpx.wire.ShouldConnectCallback;
import org.hyperledger.besu.ethereum.p2p.rlpx.wire.messages.DisconnectMessage.DisconnectReason;
import org.hyperledger.besu.ethereum.storage.StorageProvider;
import org.hyperledger.besu.metrics.BesuMetricCategory;
import org.hyperledger.besu.nat.NatMethod;
import org.hyperledger.besu.nat.NatService;
import org.hyperledger.besu.nat.core.NatManager;
import org.hyperledger.besu.nat.core.domain.NatServiceType;
import org.hyperledger.besu.nat.core.domain.NetworkProtocol;
import org.hyperledger.besu.nat.upnp.UpnpNatManager;
import org.hyperledger.besu.plugin.data.EnodeURL;
import org.hyperledger.besu.plugin.services.MetricsSystem;

import java.time.Duration;
import java.util.ArrayList;
import java.util.Arrays;
import java.util.Collection;
import java.util.Comparator;
import java.util.List;
import java.util.Optional;
import java.util.concurrent.CompletableFuture;
import java.util.concurrent.CountDownLatch;
import java.util.concurrent.Executors;
import java.util.concurrent.ScheduledExecutorService;
import java.util.concurrent.TimeUnit;
import java.util.concurrent.atomic.AtomicBoolean;
import java.util.concurrent.atomic.AtomicLong;
import java.util.function.Consumer;
import java.util.function.Supplier;
import java.util.stream.Collectors;
import java.util.stream.Stream;

import com.google.common.annotations.VisibleForTesting;
import io.vertx.core.Vertx;
import org.apache.tuweni.bytes.Bytes;
import org.apache.tuweni.devp2p.EthereumNodeRecord;
import org.apache.tuweni.discovery.DNSDaemon;
import org.apache.tuweni.discovery.DNSDaemonListener;
import org.slf4j.Logger;
import org.slf4j.LoggerFactory;

/**
 * The peer network service (defunct PeerNetworkingService) is the entrypoint to the peer-to-peer
 * components of the Ethereum client. It implements the devp2p framework from the Ethereum
 * specifications.
 *
 * <p>This component manages the peer discovery layer, the RLPx wire protocol and the subprotocols
 * supported by this client.
 *
 * <h2>Peer Discovery</h2>
 *
 * Ethereum nodes discover one another via a simple UDP protocol that follows some of the techniques
 * described in the Kademlia DHT paper. Particularly nodes are classified in a k-bucket table
 * composed of 256 buckets, where each bucket contains at most 16 peers whose <i>XOR(SHA3(x))</i>
 * distance from us is equal to the index of the bucket. The value <i>x</i> in the distance function
 * corresponds to our node ID (public key).
 *
 * <p>Upper layers in the stack subscribe to events from the peer discovery layer and initiate/drop
 * connections accordingly.
 *
 * <h2>RLPx Wire Protocol</h2>
 *
 * The RLPx wire protocol is responsible for selecting peers to engage with, authenticating and
 * encrypting communications with peers, multiplexing subprotocols, framing messages, controlling
 * legality of messages, keeping connections alive, and keeping track of peer reputation.
 *
 * <h2>Subprotocols</h2>
 *
 * Subprotocols are pluggable elements on top of the RLPx framework, which can handle a specific set
 * of messages. Each subprotocol has a 3-char ASCII denominator and a version number, and statically
 * defines a count of messages it can handle.
 *
 * <p>The RLPx wire protocol dispatches messages to subprotocols based on the capabilities agreed by
 * each of the two peers during the protocol handshake.
 *
 * @see <a href="https://pdos.csail.mit.edu/~petar/papers/maymounkov-kademlia-lncs.pdf">Kademlia DHT
 *     paper</a>
 * @see <a href="https://github.com/ethereum/wiki/wiki/Kademlia-Peer-Selection">Kademlia Peer
 *     Selection</a>
 * @see <a href="https://github.com/ethereum/devp2p/blob/master/rlpx.md">devp2p RLPx</a>
 */
public class DefaultP2PNetwork implements P2PNetwork {

  private static final Logger LOG = LoggerFactory.getLogger(DefaultP2PNetwork.class);

  private final ScheduledExecutorService peerConnectionScheduler =
      Executors.newSingleThreadScheduledExecutor();
  private final PeerDiscoveryAgent peerDiscoveryAgent;
  private final RlpxAgent rlpxAgent;

  private final NetworkingConfiguration config;

  private final Bytes nodeId;
  private final MutableLocalNode localNode;

  private final PeerPermissions peerPermissions;
  private final MaintainedPeers maintainedPeers;

  private final NatService natService;

  private final AtomicBoolean started = new AtomicBoolean(false);
  private final AtomicBoolean stopped = new AtomicBoolean(false);
  private final CountDownLatch shutdownLatch = new CountDownLatch(2);
  private final Duration shutdownTimeout = Duration.ofSeconds(15);
  private final Vertx vertx;
  private DNSDaemon dnsDaemon;
  private final AtomicLong numBondedPeers = new AtomicLong();
  private final AtomicLong numTrying = new AtomicLong();

  /**
   * Creates a peer networking service for production purposes.
   *
   * <p>The caller is expected to provide the IP address to be advertised (normally this node's
   * public IP address), as well as TCP and UDP port numbers for the RLPx agent and the discovery
   * agent, respectively.
   *
   * @param localNode A representation of the local node
   * @param peerDiscoveryAgent The agent responsible for discovering peers on the network.
   * @param nodeKey The node key through which cryptographic operations can be performed
   * @param config The network configuration to use.
   * @param peerPermissions An object that determines whether peers are allowed to connect
   * @param natService The NAT environment manager.
   * @param maintainedPeers A collection of peers for which we are expected to maintain connections
   * @param reputationManager An object that inspect disconnections for misbehaving peers that can
   *     then be blacklisted.
<<<<<<< HEAD
   * @param metricsSystem The metrics system
=======
   * @param vertx the Vert.x instance managing network resources
>>>>>>> 5542730c
   */
  DefaultP2PNetwork(
      final MutableLocalNode localNode,
      final PeerDiscoveryAgent peerDiscoveryAgent,
      final RlpxAgent rlpxAgent,
      final NodeKey nodeKey,
      final NetworkingConfiguration config,
      final PeerPermissions peerPermissions,
      final NatService natService,
      final MaintainedPeers maintainedPeers,
      final PeerDenylistManager reputationManager,
<<<<<<< HEAD
      final MetricsSystem metricsSystem) {
=======
      final Vertx vertx) {
>>>>>>> 5542730c
    this.localNode = localNode;
    this.peerDiscoveryAgent = peerDiscoveryAgent;
    this.rlpxAgent = rlpxAgent;
    this.config = config;
    this.natService = natService;
    this.maintainedPeers = maintainedPeers;

    this.nodeId = nodeKey.getPublicKey().getEncodedBytes();
    this.peerPermissions = peerPermissions;
    this.vertx = vertx;

    // set the requirement here that the number of peers be greater than the lower bound
    final int peerLowerBound = rlpxAgent.getPeerLowerBound();
    LOG.debug("setting peerLowerBound {}", peerLowerBound);
    peerDiscoveryAgent.addPeerRequirement(() -> rlpxAgent.getConnectionCount() >= peerLowerBound);
    subscribeDisconnect(reputationManager);

    metricsSystem.createLongGauge(
        BesuMetricCategory.PEERS,
        "bonded_peers_streamed_from_peer_table",
        "Bonded peers streamed from PeerTable to try to connect to",
        numBondedPeers::get);

    metricsSystem.createLongGauge(
        BesuMetricCategory.PEERS,
        "bonded_peers_streamed_actually_trying_to_connect",
        "Bonded peers streamed from PeerTable we are actually trying to connect to",
        numTrying::get);
  }

  public static Builder builder() {
    return new Builder();
  }

  @Override
  public void start() {
    if (!started.compareAndSet(false, true)) {
      LOG.warn("Attempted to start an already started " + getClass().getSimpleName());
      return;
    }

    if (config.getDiscovery().isDiscoveryV5Enabled()) {
      LOG.warn("Discovery Protocol v5 is not available");
    }

    final String address = config.getDiscovery().getAdvertisedHost();
    final int configuredDiscoveryPort = config.getDiscovery().getBindPort();
    final int configuredRlpxPort = config.getRlpx().getBindPort();

    Optional.ofNullable(config.getDiscovery().getDNSDiscoveryURL())
        .ifPresent(
            disco -> {
              // These lists are updated every 12h
              // We retrieve the list every 10 minutes (600000 msec)
              LOG.info("Starting DNS discovery with URL {}", disco);
              config
                  .getDnsDiscoveryServerOverride()
                  .ifPresent(
                      dnsServer ->
                          LOG.info(
                              "Starting DNS discovery with DNS Server override {}", dnsServer));

              dnsDaemon =
                  new DNSDaemon(
                      disco,
                      createDaemonListener(),
                      0L,
                      600000L,
                      config.getDnsDiscoveryServerOverride().orElse(null),
                      vertx);
              dnsDaemon.start();
            });

    final int listeningPort = rlpxAgent.start().join();
    final int discoveryPort =
        peerDiscoveryAgent
            .start(
                (configuredDiscoveryPort == 0 && configuredRlpxPort == 0)
                    ? listeningPort
                    : configuredDiscoveryPort)
            .join();

    final Consumer<? super NatManager> natAction =
        natManager -> {
          final UpnpNatManager upnpNatManager = (UpnpNatManager) natManager;
          upnpNatManager.requestPortForward(
              discoveryPort, NetworkProtocol.UDP, NatServiceType.DISCOVERY);
          upnpNatManager.requestPortForward(
              listeningPort, NetworkProtocol.TCP, NatServiceType.RLPX);
        };

    natService.ifNatEnvironment(NatMethod.UPNP, natAction);
    natService.ifNatEnvironment(NatMethod.UPNPP2PONLY, natAction);

    setLocalNode(address, listeningPort, discoveryPort);

    // Call checkMaintainedConnectionPeers() now that the local node is up, for immediate peer
    // additions
    checkMaintainedConnectionPeers();

    // Periodically check maintained connections
    final int checkMaintainedConnectionsSec = config.getCheckMaintainedConnectionsFrequencySec();
    peerConnectionScheduler.scheduleWithFixedDelay(
        this::checkMaintainedConnectionPeers, 2, checkMaintainedConnectionsSec, TimeUnit.SECONDS);
    // Periodically initiate outgoing connections to discovered peers
    final int checkConnectionsSec = config.getInitiateConnectionsFrequencySec();
    peerConnectionScheduler.scheduleWithFixedDelay(
        this::attemptPeerConnections, checkConnectionsSec, checkConnectionsSec, TimeUnit.SECONDS);
  }

  @Override
  public void stop() {
    if (!this.started.get() || !stopped.compareAndSet(false, true)) {
      // We haven't started, or we've started and stopped already
      return;
    }

    getDnsDaemon().ifPresent(DNSDaemon::close);

    peerConnectionScheduler.shutdownNow();
    peerDiscoveryAgent.stop().whenComplete((res, err) -> shutdownLatch.countDown());
    rlpxAgent.stop().whenComplete((res, err) -> shutdownLatch.countDown());
    peerPermissions.close();
  }

  @Override
  public void awaitStop() {
    try {
      if (!peerConnectionScheduler.awaitTermination(
          shutdownTimeout.getSeconds(), TimeUnit.SECONDS)) {
        LOG.error(
            "{} did not shutdown cleanly: peerConnectionScheduler executor did not fully terminate.",
            this.getClass().getSimpleName());
      }
      if (!shutdownLatch.await(shutdownTimeout.getSeconds(), TimeUnit.SECONDS)) {
        LOG.error(
            "{} did not shutdown cleanly: some internal services failed to fully terminate.",
            this.getClass().getSimpleName());
      }
    } catch (final InterruptedException ex) {
      throw new IllegalStateException(ex);
    }
  }

  @Override
  public RlpxAgent getRlpxAgent() {
    return rlpxAgent;
  }

  @Override
  public boolean addMaintainedConnectionPeer(final Peer peer) {
    if (localNode.isReady()
        && localNode.getPeer() != null
        && localNode.getPeer().getEnodeURL() != null
        && peer.getEnodeURL().getNodeId().equals(localNode.getPeer().getEnodeURL().getNodeId())) {
      return false;
    }
    final boolean wasAdded = maintainedPeers.add(peer);
    peerDiscoveryAgent.bond(peer);
    rlpxAgent.connect(peer);
    return wasAdded;
  }

  @Override
  public boolean removeMaintainedConnectionPeer(final Peer peer) {
    final boolean wasRemoved = maintainedPeers.remove(peer);
    peerDiscoveryAgent.dropPeer(peer);
    LOG.debug("Disconnect requested for peer {}.", peer);
    rlpxAgent.disconnect(peer.getId(), DisconnectReason.REQUESTED);
    return wasRemoved;
  }

  @VisibleForTesting
  Optional<DNSDaemon> getDnsDaemon() {
    return Optional.ofNullable(dnsDaemon);
  }

  @VisibleForTesting
  DNSDaemonListener createDaemonListener() {
    return (seq, records) -> {
      final List<DiscoveryPeer> peers = new ArrayList<>();
      for (final EthereumNodeRecord enr : records) {
        final EnodeURL enodeURL =
            EnodeURLImpl.builder()
                .ipAddress(enr.ip())
                .nodeId(enr.publicKey().bytes())
                .discoveryPort(Optional.ofNullable(enr.udp()))
                .listeningPort(Optional.ofNullable(enr.tcp()))
                .build();
        final DiscoveryPeer peer = DiscoveryPeer.fromEnode(enodeURL);
        peers.add(peer);
      }
      if (!peers.isEmpty()) {
        peers.stream().forEach(peerDiscoveryAgent::bond);
      }
    };
  }

  @VisibleForTesting
  void checkMaintainedConnectionPeers() {
    if (!localNode.isReady()) {
      return;
    }
    final List<Bytes> doNotConnectTo =
        rlpxAgent
            .streamActiveConnections()
            .map(c -> c.getPeer().getId())
            .collect(Collectors.toList());
    doNotConnectTo.add(localNode.getPeer().getEnodeURL().getNodeId());
    maintainedPeers
        .streamPeers()
        .filter(p -> !doNotConnectTo.contains(p.getId()))
        .forEach(rlpxAgent::connect);
  }

  @VisibleForTesting
  void attemptPeerConnections() {
    LOG.trace("Initiating connections to discovered peers.");
    final Stream<DiscoveryPeer> toTry =
        streamDiscoveredPeers()
            .filter(peer -> peer.getStatus() == PeerDiscoveryStatus.BONDED)
            .peek(peer -> numBondedPeers.getAndIncrement())
            .filter(peerDiscoveryAgent::checkForkId)
            .peek(peer -> numTrying.getAndIncrement())
            .sorted(Comparator.comparing(DiscoveryPeer::getLastAttemptedConnection));
    toTry.forEach(rlpxAgent::connect);
  }

  @Override
  public Collection<PeerConnection> getPeers() {
    return rlpxAgent.streamConnections().collect(Collectors.toList());
  }

  @Override
  public int getPeerCount() {
    return getRlpxAgent().getConnectionCount();
  }

  @Override
  public Stream<DiscoveryPeer> streamDiscoveredPeers() {
    return peerDiscoveryAgent.streamDiscoveredPeers();
  }

  @Override
  public CompletableFuture<PeerConnection> connect(final Peer peer) {
    return rlpxAgent.connect(peer);
  }

  @Override
  public void subscribe(final Capability capability, final MessageCallback callback) {
    rlpxAgent.subscribeMessage(capability, callback);
  }

  @Override
  public void subscribeConnect(final ConnectCallback callback) {
    rlpxAgent.subscribeConnect(callback);
  }

  @Override
  public void subscribeConnectRequest(final ShouldConnectCallback callback) {
    rlpxAgent.subscribeConnectRequest(callback);
  }
  ;

  @Override
  public void subscribeDisconnect(final DisconnectCallback callback) {
    rlpxAgent.subscribeDisconnect(callback);
  }

  @Override
  public void close() {
    stop();
  }

  @Override
  public boolean isListening() {
    return localNode.isReady();
  }

  @Override
  public boolean isP2pEnabled() {
    return true;
  }

  @Override
  public boolean isDiscoveryEnabled() {
    return peerDiscoveryAgent.isActive();
  }

  @Override
  public Optional<EnodeURL> getLocalEnode() {
    if (!localNode.isReady()) {
      return Optional.empty();
    }
    return Optional.of(localNode.getPeer().getEnodeURL());
  }

  private void setLocalNode(
      final String address, final int listeningPort, final int discoveryPort) {
    if (localNode.isReady()) {
      // Already set
      return;
    }

    // override advertised host if we detect an external IP address via NAT manager
    final String advertisedAddress = natService.queryExternalIPAddress(address);

    final EnodeURL localEnode =
        EnodeURLImpl.builder()
            .nodeId(nodeId)
            .ipAddress(advertisedAddress)
            .listeningPort(listeningPort)
            .discoveryPort(discoveryPort)
            .build();

    LOG.info("Enode URL {}", localEnode.toString());
    LOG.info("Node address {}", Util.publicKeyToAddress(localEnode.getNodeId()));
    localNode.setEnode(localEnode);
  }

  @Override
  public void updateNodeRecord() {
    peerDiscoveryAgent.updateNodeRecord();
  }

  public static class Builder {

    private Vertx vertx;
    private PeerDiscoveryAgent peerDiscoveryAgent;
    private RlpxAgent rlpxAgent;

    private NetworkingConfiguration config = NetworkingConfiguration.create();
    private List<Capability> supportedCapabilities;
    private NodeKey nodeKey;

    private MaintainedPeers maintainedPeers = new MaintainedPeers();
    private PeerPermissions peerPermissions = PeerPermissions.noop();

    private NatService natService = new NatService(Optional.empty());
    private MetricsSystem metricsSystem;
    private StorageProvider storageProvider;
    private Optional<TLSConfiguration> p2pTLSConfiguration = Optional.empty();
    private Blockchain blockchain;
    private List<Long> blockNumberForks;
    private List<Long> timestampForks;
    private boolean legacyForkIdEnabled = false;
    private Supplier<Stream<PeerConnection>> allConnectionsSupplier;
    private Supplier<Stream<PeerConnection>> allActiveConnectionsSupplier;
    private int peersLowerBound;
    private PeerTable peerTable;

    public P2PNetwork build() {
      validate();
      return doBuild();
    }

    private P2PNetwork doBuild() {
      // Set up permissions
      // Fold peer reputation into permissions
      final PeerPermissionsDenylist misbehavingPeers = PeerPermissionsDenylist.create(500);
      final PeerDenylistManager reputationManager =
          new PeerDenylistManager(misbehavingPeers, maintainedPeers);
      peerPermissions = PeerPermissions.combine(peerPermissions, misbehavingPeers);

      final MutableLocalNode localNode =
          MutableLocalNode.create(config.getRlpx().getClientId(), 5, supportedCapabilities);
      final PeerPrivileges peerPrivileges = new DefaultPeerPrivileges(maintainedPeers);
      peerTable = new PeerTable(nodeKey.getPublicKey().getEncodedBytes());
      rlpxAgent = rlpxAgent == null ? createRlpxAgent(localNode, peerPrivileges) : rlpxAgent;
      peerDiscoveryAgent = peerDiscoveryAgent == null ? createDiscoveryAgent() : peerDiscoveryAgent;

      return new DefaultP2PNetwork(
          localNode,
          peerDiscoveryAgent,
          rlpxAgent,
          nodeKey,
          config,
          peerPermissions,
          natService,
          maintainedPeers,
          reputationManager,
<<<<<<< HEAD
          metricsSystem);
=======
          vertx);
>>>>>>> 5542730c
    }

    private void validate() {
      checkState(nodeKey != null, "NodeKey must be set.");
      checkState(config != null, "NetworkingConfiguration must be set.");
      checkState(
          supportedCapabilities != null && supportedCapabilities.size() > 0,
          "Supported capabilities must be set and non-empty.");
      checkState(metricsSystem != null, "MetricsSystem must be set.");
      checkState(storageProvider != null, "StorageProvider must be set.");
      checkState(peerDiscoveryAgent != null || vertx != null, "Vertx must be set.");
      checkState(blockNumberForks != null, "BlockNumberForks must be set.");
      checkState(timestampForks != null, "TimestampForks must be set.");
      checkState(allConnectionsSupplier != null, "Supplier must be set.");
      checkState(allActiveConnectionsSupplier != null, "Supplier must be set.");
    }

    private PeerDiscoveryAgent createDiscoveryAgent() {
      final ForkIdManager forkIdManager =
          new ForkIdManager(blockchain, blockNumberForks, timestampForks, this.legacyForkIdEnabled);

      return new VertxPeerDiscoveryAgent(
          vertx,
          nodeKey,
          config.getDiscovery(),
          peerPermissions,
          natService,
          metricsSystem,
          storageProvider,
          forkIdManager,
          rlpxAgent,
          peerTable);
    }

    private RlpxAgent createRlpxAgent(
        final LocalNode localNode, final PeerPrivileges peerPrivileges) {

      return RlpxAgent.builder()
          .nodeKey(nodeKey)
          .config(config.getRlpx())
          .peerPermissions(peerPermissions)
          .peerPrivileges(peerPrivileges)
          .localNode(localNode)
          .metricsSystem(metricsSystem)
          .p2pTLSConfiguration(p2pTLSConfiguration)
          .allConnectionsSupplier(allConnectionsSupplier)
          .allActiveConnectionsSupplier(allActiveConnectionsSupplier)
          .peersLowerBound(peersLowerBound)
          .peerTable(peerTable)
          .build();
    }

    public Builder peerDiscoveryAgent(final PeerDiscoveryAgent peerDiscoveryAgent) {
      checkNotNull(peerDiscoveryAgent);
      this.peerDiscoveryAgent = peerDiscoveryAgent;
      return this;
    }

    public Builder rlpxAgent(final RlpxAgent rlpxAgent) {
      checkNotNull(rlpxAgent);
      this.rlpxAgent = rlpxAgent;
      return this;
    }

    public Builder vertx(final Vertx vertx) {
      checkNotNull(vertx);
      this.vertx = vertx;
      return this;
    }

    public Builder nodeKey(final NodeKey nodeKey) {
      checkNotNull(nodeKey);
      this.nodeKey = nodeKey;
      return this;
    }

    public Builder config(final NetworkingConfiguration config) {
      checkNotNull(config);
      this.config = config;
      return this;
    }

    public Builder supportedCapabilities(final List<Capability> supportedCapabilities) {
      checkNotNull(supportedCapabilities);
      this.supportedCapabilities = supportedCapabilities;
      return this;
    }

    public Builder supportedCapabilities(final Capability... supportedCapabilities) {
      this.supportedCapabilities = Arrays.asList(supportedCapabilities);
      return this;
    }

    public Builder peerPermissions(final PeerPermissions peerPermissions) {
      checkNotNull(peerPermissions);
      this.peerPermissions = peerPermissions;
      return this;
    }

    public Builder metricsSystem(final MetricsSystem metricsSystem) {
      checkNotNull(metricsSystem);
      this.metricsSystem = metricsSystem;
      return this;
    }

    public Builder natService(final NatService natService) {
      checkNotNull(natService);
      this.natService = natService;
      return this;
    }

    public Builder maintainedPeers(final MaintainedPeers maintainedPeers) {
      checkNotNull(maintainedPeers);
      this.maintainedPeers = maintainedPeers;
      return this;
    }

    public Builder storageProvider(final StorageProvider storageProvider) {
      checkNotNull(storageProvider);
      this.storageProvider = storageProvider;
      return this;
    }

    public Builder p2pTLSConfiguration(final Optional<TLSConfiguration> p2pTLSConfiguration) {
      checkNotNull(p2pTLSConfiguration);
      this.p2pTLSConfiguration = p2pTLSConfiguration;
      return this;
    }

    public Builder blockchain(final MutableBlockchain blockchain) {
      checkNotNull(blockchain);
      this.blockchain = blockchain;
      return this;
    }

    public Builder blockNumberForks(final List<Long> forks) {
      checkNotNull(forks);
      this.blockNumberForks = forks;
      return this;
    }

    public Builder timestampForks(final List<Long> forks) {
      checkNotNull(forks);
      this.timestampForks = forks;
      return this;
    }

    public Builder legacyForkIdEnabled(final boolean legacyForkIdEnabled) {
      this.legacyForkIdEnabled = legacyForkIdEnabled;
      return this;
    }

    public Builder allConnectionsSupplier(
        final Supplier<Stream<PeerConnection>> allConnectionsSupplier) {
      this.allConnectionsSupplier = allConnectionsSupplier;
      return this;
    }

    public Builder allActiveConnectionsSupplier(
        final Supplier<Stream<PeerConnection>> allActiveConnectionsSupplier) {
      this.allActiveConnectionsSupplier = allActiveConnectionsSupplier;
      return this;
    }

    public Builder peersLowerBound(final int peersLowerBound) {
      this.peersLowerBound = peersLowerBound;
      return this;
    }
  }
}<|MERGE_RESOLUTION|>--- conflicted
+++ resolved
@@ -169,11 +169,7 @@
    * @param maintainedPeers A collection of peers for which we are expected to maintain connections
    * @param reputationManager An object that inspect disconnections for misbehaving peers that can
    *     then be blacklisted.
-<<<<<<< HEAD
-   * @param metricsSystem The metrics system
-=======
    * @param vertx the Vert.x instance managing network resources
->>>>>>> 5542730c
    */
   DefaultP2PNetwork(
       final MutableLocalNode localNode,
@@ -185,11 +181,7 @@
       final NatService natService,
       final MaintainedPeers maintainedPeers,
       final PeerDenylistManager reputationManager,
-<<<<<<< HEAD
-      final MetricsSystem metricsSystem) {
-=======
       final Vertx vertx) {
->>>>>>> 5542730c
     this.localNode = localNode;
     this.peerDiscoveryAgent = peerDiscoveryAgent;
     this.rlpxAgent = rlpxAgent;
@@ -571,11 +563,7 @@
           natService,
           maintainedPeers,
           reputationManager,
-<<<<<<< HEAD
-          metricsSystem);
-=======
           vertx);
->>>>>>> 5542730c
     }
 
     private void validate() {
