--- conflicted
+++ resolved
@@ -388,26 +388,12 @@
     return this;
   }
 
-<<<<<<< HEAD
-=======
-  /**
-   * Enable Random peer priority.
-   *
-   * @param randomPeerPriority the random peer priority
-   * @return the runner builder
-   */
-  public RunnerBuilder randomPeerPriority(final boolean randomPeerPriority) {
-    this.randomPeerPriority = randomPeerPriority;
-    return this;
-  }
-
   /**
    * Add Ethstats url.
    *
    * @param ethstatsUrl the ethstats url
    * @return the runner builder
    */
->>>>>>> b22a52a8
   public RunnerBuilder ethstatsUrl(final String ethstatsUrl) {
     this.ethstatsUrl = ethstatsUrl;
     return this;
