/*
 * Copyright ConsenSys AG.
 *
 * Licensed under the Apache License, Version 2.0 (the "License"); you may not use this file except in compliance with
 * the License. You may obtain a copy of the License at
 *
 * http://www.apache.org/licenses/LICENSE-2.0
 *
 * Unless required by applicable law or agreed to in writing, software distributed under the License is distributed on
 * an "AS IS" BASIS, WITHOUT WARRANTIES OR CONDITIONS OF ANY KIND, either express or implied. See the License for the
 * specific language governing permissions and limitations under the License.
 *
 * SPDX-License-Identifier: Apache-2.0
 */
package org.hyperledger.besu.controller;

import static com.google.common.base.Preconditions.checkNotNull;

import org.hyperledger.besu.config.CheckpointConfigOptions;
import org.hyperledger.besu.config.GenesisConfigFile;
import org.hyperledger.besu.config.GenesisConfigOptions;
import org.hyperledger.besu.consensus.merge.MergeContext;
import org.hyperledger.besu.consensus.merge.UnverifiedForkchoiceSupplier;
import org.hyperledger.besu.consensus.qbft.pki.PkiBlockCreationConfiguration;
import org.hyperledger.besu.crypto.NodeKey;
import org.hyperledger.besu.datatypes.Hash;
import org.hyperledger.besu.ethereum.ConsensusContext;
import org.hyperledger.besu.ethereum.ConsensusContextFactory;
import org.hyperledger.besu.ethereum.GasLimitCalculator;
import org.hyperledger.besu.ethereum.ProtocolContext;
import org.hyperledger.besu.ethereum.api.jsonrpc.methods.JsonRpcMethods;
import org.hyperledger.besu.ethereum.blockcreation.MiningCoordinator;
import org.hyperledger.besu.ethereum.bonsai.BonsaiWorldStateArchive;
import org.hyperledger.besu.ethereum.bonsai.BonsaiWorldStateKeyValueStorage;
import org.hyperledger.besu.ethereum.bonsai.CachedMerkleTrieLoader;
import org.hyperledger.besu.ethereum.chain.Blockchain;
import org.hyperledger.besu.ethereum.chain.BlockchainStorage;
import org.hyperledger.besu.ethereum.chain.ChainDataPruner;
import org.hyperledger.besu.ethereum.chain.ChainDataPrunerStorage;
import org.hyperledger.besu.ethereum.chain.ChainPrunerConfiguration;
import org.hyperledger.besu.ethereum.chain.DefaultBlockchain;
import org.hyperledger.besu.ethereum.chain.GenesisState;
import org.hyperledger.besu.ethereum.chain.MutableBlockchain;
import org.hyperledger.besu.ethereum.core.Difficulty;
import org.hyperledger.besu.ethereum.core.MiningParameters;
import org.hyperledger.besu.ethereum.core.PrivacyParameters;
import org.hyperledger.besu.ethereum.core.Synchronizer;
import org.hyperledger.besu.ethereum.eth.EthProtocol;
import org.hyperledger.besu.ethereum.eth.EthProtocolConfiguration;
import org.hyperledger.besu.ethereum.eth.SnapProtocol;
import org.hyperledger.besu.ethereum.eth.manager.EthContext;
import org.hyperledger.besu.ethereum.eth.manager.EthMessages;
import org.hyperledger.besu.ethereum.eth.manager.EthPeers;
import org.hyperledger.besu.ethereum.eth.manager.EthProtocolManager;
import org.hyperledger.besu.ethereum.eth.manager.EthScheduler;
import org.hyperledger.besu.ethereum.eth.manager.MergePeerFilter;
import org.hyperledger.besu.ethereum.eth.manager.MonitoredExecutors;
import org.hyperledger.besu.ethereum.eth.manager.snap.SnapProtocolManager;
import org.hyperledger.besu.ethereum.eth.peervalidation.CheckpointBlocksPeerValidator;
import org.hyperledger.besu.ethereum.eth.peervalidation.ClassicForkPeerValidator;
import org.hyperledger.besu.ethereum.eth.peervalidation.DaoForkPeerValidator;
import org.hyperledger.besu.ethereum.eth.peervalidation.PeerValidator;
import org.hyperledger.besu.ethereum.eth.peervalidation.RequiredBlocksPeerValidator;
import org.hyperledger.besu.ethereum.eth.sync.DefaultSynchronizer;
import org.hyperledger.besu.ethereum.eth.sync.PivotBlockSelector;
import org.hyperledger.besu.ethereum.eth.sync.SyncMode;
import org.hyperledger.besu.ethereum.eth.sync.SynchronizerConfiguration;
import org.hyperledger.besu.ethereum.eth.sync.fastsync.PivotSelectorFromFinalizedBlock;
import org.hyperledger.besu.ethereum.eth.sync.fastsync.PivotSelectorFromPeers;
import org.hyperledger.besu.ethereum.eth.sync.fastsync.checkpoint.Checkpoint;
import org.hyperledger.besu.ethereum.eth.sync.fastsync.checkpoint.ImmutableCheckpoint;
import org.hyperledger.besu.ethereum.eth.sync.fullsync.SyncTerminationCondition;
import org.hyperledger.besu.ethereum.eth.sync.state.SyncState;
import org.hyperledger.besu.ethereum.eth.transactions.TransactionPool;
import org.hyperledger.besu.ethereum.eth.transactions.TransactionPoolConfiguration;
import org.hyperledger.besu.ethereum.eth.transactions.TransactionPoolFactory;
import org.hyperledger.besu.ethereum.mainnet.ProtocolSchedule;
import org.hyperledger.besu.ethereum.p2p.config.NetworkingConfiguration;
import org.hyperledger.besu.ethereum.p2p.config.SubProtocolConfiguration;
import org.hyperledger.besu.ethereum.storage.StorageProvider;
import org.hyperledger.besu.ethereum.storage.keyvalue.KeyValueSegmentIdentifier;
import org.hyperledger.besu.ethereum.worldstate.DataStorageConfiguration;
import org.hyperledger.besu.ethereum.worldstate.DataStorageFormat;
import org.hyperledger.besu.ethereum.worldstate.DefaultWorldStateArchive;
import org.hyperledger.besu.ethereum.worldstate.MarkSweepPruner;
import org.hyperledger.besu.ethereum.worldstate.Pruner;
import org.hyperledger.besu.ethereum.worldstate.PrunerConfiguration;
import org.hyperledger.besu.ethereum.worldstate.WorldStateArchive;
import org.hyperledger.besu.ethereum.worldstate.WorldStatePreimageStorage;
import org.hyperledger.besu.ethereum.worldstate.WorldStateStorage;
import org.hyperledger.besu.evm.internal.EvmConfiguration;
import org.hyperledger.besu.metrics.ObservableMetricsSystem;
import org.hyperledger.besu.plugin.services.MetricsSystem;
import org.hyperledger.besu.plugin.services.permissioning.NodeMessagePermissioningProvider;

import java.io.Closeable;
import java.math.BigInteger;
import java.nio.file.Path;
import java.time.Clock;
import java.util.ArrayList;
import java.util.Collections;
import java.util.List;
import java.util.Map;
import java.util.Optional;
import java.util.OptionalLong;
import java.util.function.Supplier;

import org.slf4j.Logger;
import org.slf4j.LoggerFactory;

public abstract class BesuControllerBuilder implements MiningParameterOverrides {
  private static final Logger LOG = LoggerFactory.getLogger(BesuControllerBuilder.class);

  private GenesisConfigFile genesisConfig;
  private Map<String, String> genesisConfigOverrides = Collections.emptyMap();

  protected Supplier<GenesisConfigOptions> configOptionsSupplier =
      () ->
          Optional.ofNullable(genesisConfig)
              .map(conf -> conf.getConfigOptions(genesisConfigOverrides))
              .orElseGet(genesisConfig::getConfigOptions);

  protected SynchronizerConfiguration syncConfig;
  protected EthProtocolConfiguration ethereumWireProtocolConfiguration;
  protected TransactionPoolConfiguration transactionPoolConfiguration;
  protected BigInteger networkId;
  protected MiningParameters miningParameters;
  protected ObservableMetricsSystem metricsSystem;
  protected PrivacyParameters privacyParameters;
  protected Optional<PkiBlockCreationConfiguration> pkiBlockCreationConfiguration =
      Optional.empty();
  protected Path dataDirectory;
  protected Clock clock;
  protected NodeKey nodeKey;
  protected boolean isRevertReasonEnabled;
  GasLimitCalculator gasLimitCalculator;
  protected StorageProvider storageProvider;
  protected boolean isPruningEnabled;
  protected PrunerConfiguration prunerConfiguration;
  protected Map<Long, Hash> requiredBlocks = Collections.emptyMap();
  protected long reorgLoggingThreshold;
  protected DataStorageConfiguration dataStorageConfiguration =
      DataStorageConfiguration.DEFAULT_CONFIG;
  protected List<NodeMessagePermissioningProvider> messagePermissioningProviders =
      Collections.emptyList();
  protected EvmConfiguration evmConfiguration;
  protected int maxPeers;
<<<<<<< HEAD
  private NetworkingConfiguration networkingConfiguration;
  private Boolean randomPeerPriority = true;
=======
  protected ChainPrunerConfiguration chainPrunerConfiguration = ChainPrunerConfiguration.DEFAULT;
>>>>>>> 97588ae7

  public BesuControllerBuilder storageProvider(final StorageProvider storageProvider) {
    this.storageProvider = storageProvider;
    return this;
  }

  public BesuControllerBuilder genesisConfigFile(final GenesisConfigFile genesisConfig) {
    this.genesisConfig = genesisConfig;
    return this;
  }

  public BesuControllerBuilder synchronizerConfiguration(
      final SynchronizerConfiguration synchronizerConfig) {
    this.syncConfig = synchronizerConfig;
    return this;
  }

  public BesuControllerBuilder ethProtocolConfiguration(
      final EthProtocolConfiguration ethProtocolConfiguration) {
    this.ethereumWireProtocolConfiguration = ethProtocolConfiguration;
    return this;
  }

  public BesuControllerBuilder networkId(final BigInteger networkId) {
    this.networkId = networkId;
    return this;
  }

  public BesuControllerBuilder miningParameters(final MiningParameters miningParameters) {
    this.miningParameters = miningParameters;
    return this;
  }

  public BesuControllerBuilder messagePermissioningProviders(
      final List<NodeMessagePermissioningProvider> messagePermissioningProviders) {
    this.messagePermissioningProviders = messagePermissioningProviders;
    return this;
  }

  public BesuControllerBuilder nodeKey(final NodeKey nodeKey) {
    this.nodeKey = nodeKey;
    return this;
  }

  public BesuControllerBuilder metricsSystem(final ObservableMetricsSystem metricsSystem) {
    this.metricsSystem = metricsSystem;
    return this;
  }

  public BesuControllerBuilder privacyParameters(final PrivacyParameters privacyParameters) {
    this.privacyParameters = privacyParameters;
    return this;
  }

  public BesuControllerBuilder pkiBlockCreationConfiguration(
      final Optional<PkiBlockCreationConfiguration> pkiBlockCreationConfiguration) {
    this.pkiBlockCreationConfiguration = pkiBlockCreationConfiguration;
    return this;
  }

  public BesuControllerBuilder dataDirectory(final Path dataDirectory) {
    this.dataDirectory = dataDirectory;
    return this;
  }

  public BesuControllerBuilder clock(final Clock clock) {
    this.clock = clock;
    return this;
  }

  public BesuControllerBuilder transactionPoolConfiguration(
      final TransactionPoolConfiguration transactionPoolConfiguration) {
    this.transactionPoolConfiguration = transactionPoolConfiguration;
    return this;
  }

  public BesuControllerBuilder isRevertReasonEnabled(final boolean isRevertReasonEnabled) {
    this.isRevertReasonEnabled = isRevertReasonEnabled;
    return this;
  }

  public BesuControllerBuilder isPruningEnabled(final boolean isPruningEnabled) {
    this.isPruningEnabled = isPruningEnabled;
    return this;
  }

  public BesuControllerBuilder pruningConfiguration(final PrunerConfiguration prunerConfiguration) {
    this.prunerConfiguration = prunerConfiguration;
    return this;
  }

  public BesuControllerBuilder genesisConfigOverrides(
      final Map<String, String> genesisConfigOverrides) {
    this.genesisConfigOverrides = genesisConfigOverrides;
    return this;
  }

  public BesuControllerBuilder gasLimitCalculator(final GasLimitCalculator gasLimitCalculator) {
    this.gasLimitCalculator = gasLimitCalculator;
    return this;
  }

  public BesuControllerBuilder requiredBlocks(final Map<Long, Hash> requiredBlocks) {
    this.requiredBlocks = requiredBlocks;
    return this;
  }

  public BesuControllerBuilder reorgLoggingThreshold(final long reorgLoggingThreshold) {
    this.reorgLoggingThreshold = reorgLoggingThreshold;
    return this;
  }

  public BesuControllerBuilder dataStorageConfiguration(
      final DataStorageConfiguration dataStorageConfiguration) {
    this.dataStorageConfiguration = dataStorageConfiguration;
    return this;
  }

  public BesuControllerBuilder evmConfiguration(final EvmConfiguration evmConfiguration) {
    this.evmConfiguration = evmConfiguration;
    return this;
  }

  public BesuControllerBuilder maxPeers(final int maxPeers) {
    this.maxPeers = maxPeers;
    return this;
  }

<<<<<<< HEAD
  public BesuControllerBuilder networkConfiguration(
      final NetworkingConfiguration networkingConfiguration) {
    this.networkingConfiguration = networkingConfiguration;
    return this;
  }

  public BesuControllerBuilder randomPeerPriority(final Boolean randomPeerPriority) {
    this.randomPeerPriority = randomPeerPriority;
=======
  public BesuControllerBuilder chainPruningConfiguration(
      final ChainPrunerConfiguration chainPrunerConfiguration) {
    this.chainPrunerConfiguration = chainPrunerConfiguration;
>>>>>>> 97588ae7
    return this;
  }

  public BesuController build() {
    checkNotNull(genesisConfig, "Missing genesis config");
    checkNotNull(syncConfig, "Missing sync config");
    checkNotNull(ethereumWireProtocolConfiguration, "Missing ethereum protocol configuration");
    checkNotNull(networkId, "Missing network ID");
    checkNotNull(miningParameters, "Missing mining parameters");
    checkNotNull(metricsSystem, "Missing metrics system");
    checkNotNull(privacyParameters, "Missing privacy parameters");
    checkNotNull(dataDirectory, "Missing data directory"); // Why do we need this?
    checkNotNull(clock, "Missing clock");
    checkNotNull(transactionPoolConfiguration, "Missing transaction pool configuration");
    checkNotNull(nodeKey, "Missing node key");
    checkNotNull(storageProvider, "Must supply a storage provider");
    checkNotNull(gasLimitCalculator, "Missing gas limit calculator");
    checkNotNull(evmConfiguration, "Missing evm config");
    checkNotNull(networkingConfiguration, "Missing network configuration");
    prepForBuild();

    final ProtocolSchedule protocolSchedule = createProtocolSchedule();
    final GenesisState genesisState = GenesisState.fromConfig(genesisConfig, protocolSchedule);
    final WorldStateStorage worldStateStorage =
        storageProvider.createWorldStateStorage(dataStorageConfiguration.getDataStorageFormat());

    final BlockchainStorage blockchainStorage =
        storageProvider.createBlockchainStorage(protocolSchedule);

    final MutableBlockchain blockchain =
        DefaultBlockchain.createMutable(
            genesisState.getBlock(),
            blockchainStorage,
            metricsSystem,
            reorgLoggingThreshold,
            dataDirectory.toString());

    final CachedMerkleTrieLoader cachedMerkleTrieLoader = new CachedMerkleTrieLoader(metricsSystem);

    final WorldStateArchive worldStateArchive =
        createWorldStateArchive(worldStateStorage, blockchain, cachedMerkleTrieLoader);

    if (blockchain.getChainHeadBlockNumber() < 1) {
      genesisState.writeStateTo(worldStateArchive.getMutable());
    }

    final ProtocolContext protocolContext =
        createProtocolContext(
            blockchain, worldStateArchive, protocolSchedule, this::createConsensusContext);
    validateContext(protocolContext);

    if (chainPrunerConfiguration.getChainPruningEnabled()) {
      protocolContext
          .safeConsensusContext(MergeContext.class)
          .ifPresent(
              mergeContext -> {
                mergeContext.setIsChainPruningEnabled(true);
              });
      final ChainDataPruner chainDataPruner = createChainPruner(blockchainStorage);
      blockchain.observeBlockAdded(chainDataPruner);
      LOG.info(
          "Chain data pruning enabled with recent blocks retained to be: "
              + chainPrunerConfiguration.getChainPruningBlocksRetained()
              + " and frequency to be: "
              + chainPrunerConfiguration.getChainPruningBlocksFrequency());
    }

    protocolSchedule.setPublicWorldStateArchiveForPrivacyBlockProcessor(
        protocolContext.getWorldStateArchive());

    Optional<Pruner> maybePruner = Optional.empty();
    if (isPruningEnabled) {
      if (!storageProvider.isWorldStateIterable()) {
        LOG.warn(
            "Cannot enable pruning with current database version. Disabling. Resync to get the latest database version or disable pruning explicitly on the command line to remove this warning.");
      } else if (dataStorageConfiguration.getDataStorageFormat().equals(DataStorageFormat.BONSAI)) {
        LOG.warn(
            "Cannot enable pruning with Bonsai data storage format. Disabling. Change the data storage format or disable pruning explicitly on the command line to remove this warning.");
      } else {
        maybePruner =
            Optional.of(
                new Pruner(
                    new MarkSweepPruner(
                        ((DefaultWorldStateArchive) worldStateArchive).getWorldStateStorage(),
                        blockchain,
                        storageProvider.getStorageBySegmentIdentifier(
                            KeyValueSegmentIdentifier.PRUNING_STATE),
                        metricsSystem),
                    blockchain,
                    prunerConfiguration));
      }
    }
    final int maxMessageSize = ethereumWireProtocolConfiguration.getMaxMessageSize();
    final EthPeers ethPeers =
        new EthPeers(
            getSupportedProtocol(),
            clock,
            metricsSystem,
            maxMessageSize,
            messagePermissioningProviders,
            nodeKey.getPublicKey().getEncodedBytes(),
            networkingConfiguration.getRlpx().getPeerLowerBound(),
            networkingConfiguration.getRlpx().getPeerUpperBound(),
            networkingConfiguration.getRlpx().getMaxRemotelyInitiatedConnections(),
            randomPeerPriority);

    final EthMessages ethMessages = new EthMessages();
    final EthMessages snapMessages = new EthMessages();

    final EthScheduler scheduler =
        new EthScheduler(
            syncConfig.getDownloaderParallelism(),
            syncConfig.getTransactionsParallelism(),
            syncConfig.getComputationParallelism(),
            metricsSystem);

    final GenesisConfigOptions configOptions =
        genesisConfig.getConfigOptions(genesisConfigOverrides);

    Optional<Checkpoint> checkpoint = Optional.empty();
    if (configOptions.getCheckpointOptions().isValid()) {
      checkpoint =
          Optional.of(
              ImmutableCheckpoint.builder()
                  .blockHash(
                      Hash.fromHexString(configOptions.getCheckpointOptions().getHash().get()))
                  .blockNumber(configOptions.getCheckpointOptions().getNumber().getAsLong())
                  .totalDifficulty(
                      Difficulty.fromHexString(
                          configOptions.getCheckpointOptions().getTotalDifficulty().get()))
                  .build());
    }

    final EthContext ethContext = new EthContext(ethPeers, ethMessages, snapMessages, scheduler);
    final boolean fullSyncDisabled = !SyncMode.isFullSync(syncConfig.getSyncMode());
    final SyncState syncState = new SyncState(blockchain, ethPeers, fullSyncDisabled, checkpoint);

    final TransactionPool transactionPool =
        TransactionPoolFactory.createTransactionPool(
            protocolSchedule,
            protocolContext,
            ethContext,
            clock,
            metricsSystem,
            syncState,
            miningParameters,
            transactionPoolConfiguration);

    final List<PeerValidator> peerValidators = createPeerValidators(protocolSchedule);

    final EthProtocolManager ethProtocolManager =
        createEthProtocolManager(
            protocolContext,
            syncConfig,
            transactionPool,
            ethereumWireProtocolConfiguration,
            ethPeers,
            ethContext,
            ethMessages,
            scheduler,
            peerValidators,
            Optional.empty());

    final Optional<SnapProtocolManager> maybeSnapProtocolManager =
        createSnapProtocolManager(peerValidators, ethPeers, snapMessages, worldStateArchive);

    final PivotBlockSelector pivotBlockSelector =
        createPivotSelector(
            protocolSchedule, protocolContext, ethContext, syncState, metricsSystem);

    final Synchronizer synchronizer =
        createSynchronizer(
            protocolSchedule,
            worldStateStorage,
            protocolContext,
            maybePruner,
            ethContext,
            syncState,
            ethProtocolManager,
            pivotBlockSelector);

    final MiningCoordinator miningCoordinator =
        createMiningCoordinator(
            protocolSchedule,
            protocolContext,
            transactionPool,
            miningParameters,
            syncState,
            ethProtocolManager);

    final PluginServiceFactory additionalPluginServices =
        createAdditionalPluginServices(blockchain, protocolContext);

    final SubProtocolConfiguration subProtocolConfiguration =
        createSubProtocolConfiguration(ethProtocolManager, maybeSnapProtocolManager);
    ;

    final JsonRpcMethods additionalJsonRpcMethodFactory =
        createAdditionalJsonRpcMethodFactory(protocolContext);

    final List<Closeable> closeables = new ArrayList<>();
    closeables.add(storageProvider);
    if (privacyParameters.getPrivateStorageProvider() != null) {
      closeables.add(privacyParameters.getPrivateStorageProvider());
    }

    return new BesuController(
        protocolSchedule,
        protocolContext,
        ethProtocolManager,
        configOptionsSupplier.get(),
        subProtocolConfiguration,
        synchronizer,
        syncState,
        transactionPool,
        miningCoordinator,
        privacyParameters,
        miningParameters,
        additionalJsonRpcMethodFactory,
        nodeKey,
        closeables,
        additionalPluginServices,
        ethPeers);
  }

  protected Synchronizer createSynchronizer(
      final ProtocolSchedule protocolSchedule,
      final WorldStateStorage worldStateStorage,
      final ProtocolContext protocolContext,
      final Optional<Pruner> maybePruner,
      final EthContext ethContext,
      final SyncState syncState,
      final EthProtocolManager ethProtocolManager,
      final PivotBlockSelector pivotBlockSelector) {

    final DefaultSynchronizer toUse =
        new DefaultSynchronizer(
            syncConfig,
            protocolSchedule,
            protocolContext,
            worldStateStorage,
            ethProtocolManager.getBlockBroadcaster(),
            maybePruner,
            ethContext,
            syncState,
            dataDirectory,
            storageProvider,
            clock,
            metricsSystem,
            getFullSyncTerminationCondition(protocolContext.getBlockchain()),
            ethProtocolManager,
            pivotBlockSelector);

    return toUse;
  }

  private PivotBlockSelector createPivotSelector(
      final ProtocolSchedule protocolSchedule,
      final ProtocolContext protocolContext,
      final EthContext ethContext,
      final SyncState syncState,
      final MetricsSystem metricsSystem) {

    final GenesisConfigOptions genesisConfigOptions = configOptionsSupplier.get();

    if (genesisConfigOptions.getTerminalTotalDifficulty().isPresent()) {
      LOG.info("TTD difficulty is present, creating initial sync for PoS");

      final MergeContext mergeContext = protocolContext.getConsensusContext(MergeContext.class);
      final UnverifiedForkchoiceSupplier unverifiedForkchoiceSupplier =
          new UnverifiedForkchoiceSupplier();
      final long subscriptionId =
          mergeContext.addNewUnverifiedForkchoiceListener(unverifiedForkchoiceSupplier);

      final Runnable unsubscribeForkchoiceListener =
          () -> {
            mergeContext.removeNewUnverifiedForkchoiceListener(subscriptionId);
            LOG.info("Initial sync done, unsubscribe forkchoice supplier");
          };

      return new PivotSelectorFromFinalizedBlock(
          protocolContext,
          protocolSchedule,
          ethContext,
          metricsSystem,
          genesisConfigOptions,
          unverifiedForkchoiceSupplier,
          unsubscribeForkchoiceListener);
    } else {
      LOG.info("TTD difficulty is not present, creating initial sync phase for PoW");
      return new PivotSelectorFromPeers(ethContext, syncConfig, syncState, metricsSystem);
    }
  }

  protected SyncTerminationCondition getFullSyncTerminationCondition(final Blockchain blockchain) {
    return configOptionsSupplier
        .get()
        .getTerminalTotalDifficulty()
        .map(difficulty -> SyncTerminationCondition.difficulty(difficulty, blockchain))
        .orElse(SyncTerminationCondition.never());
  }

  protected void prepForBuild() {}

  protected JsonRpcMethods createAdditionalJsonRpcMethodFactory(
      final ProtocolContext protocolContext) {
    return apis -> Collections.emptyMap();
  }

  protected SubProtocolConfiguration createSubProtocolConfiguration(
      final EthProtocolManager ethProtocolManager,
      final Optional<SnapProtocolManager> maybeSnapProtocolManager) {
    final SubProtocolConfiguration subProtocolConfiguration =
        new SubProtocolConfiguration().withSubProtocol(EthProtocol.get(), ethProtocolManager);
    maybeSnapProtocolManager.ifPresent(
        snapProtocolManager -> {
          subProtocolConfiguration.withSubProtocol(SnapProtocol.get(), snapProtocolManager);
        });
    return subProtocolConfiguration;
  }

  protected abstract MiningCoordinator createMiningCoordinator(
      ProtocolSchedule protocolSchedule,
      ProtocolContext protocolContext,
      TransactionPool transactionPool,
      MiningParameters miningParameters,
      SyncState syncState,
      EthProtocolManager ethProtocolManager);

  protected abstract ProtocolSchedule createProtocolSchedule();

  protected void validateContext(final ProtocolContext context) {}

  protected abstract ConsensusContext createConsensusContext(
      Blockchain blockchain,
      WorldStateArchive worldStateArchive,
      ProtocolSchedule protocolSchedule);

  protected String getSupportedProtocol() {
    return EthProtocol.NAME;
  }

  protected EthProtocolManager createEthProtocolManager(
      final ProtocolContext protocolContext,
      final SynchronizerConfiguration synchronizerConfiguration,
      final TransactionPool transactionPool,
      final EthProtocolConfiguration ethereumWireProtocolConfiguration,
      final EthPeers ethPeers,
      final EthContext ethContext,
      final EthMessages ethMessages,
      final EthScheduler scheduler,
      final List<PeerValidator> peerValidators,
      final Optional<MergePeerFilter> mergePeerFilter) {
    return new EthProtocolManager(
        protocolContext.getBlockchain(),
        networkId,
        protocolContext.getWorldStateArchive(),
        transactionPool,
        ethereumWireProtocolConfiguration,
        ethPeers,
        ethMessages,
        ethContext,
        peerValidators,
        mergePeerFilter,
        synchronizerConfiguration,
        scheduler,
        genesisConfig.getForks());
  }

  protected ProtocolContext createProtocolContext(
      final MutableBlockchain blockchain,
      final WorldStateArchive worldStateArchive,
      final ProtocolSchedule protocolSchedule,
      final ConsensusContextFactory consensusContextFactory) {
    return ProtocolContext.init(
        blockchain, worldStateArchive, protocolSchedule, consensusContextFactory);
  }

  private Optional<SnapProtocolManager> createSnapProtocolManager(
      final List<PeerValidator> peerValidators,
      final EthPeers ethPeers,
      final EthMessages snapMessages,
      final WorldStateArchive worldStateArchive) {
    return Optional.of(
        new SnapProtocolManager(peerValidators, ethPeers, snapMessages, worldStateArchive));
  }

  private WorldStateArchive createWorldStateArchive(
      final WorldStateStorage worldStateStorage,
      final Blockchain blockchain,
      final CachedMerkleTrieLoader cachedMerkleTrieLoader) {
    switch (dataStorageConfiguration.getDataStorageFormat()) {
      case BONSAI:
        return new BonsaiWorldStateArchive(
            (BonsaiWorldStateKeyValueStorage) worldStateStorage,
            blockchain,
            Optional.of(dataStorageConfiguration.getBonsaiMaxLayersToLoad()),
            dataStorageConfiguration.useBonsaiSnapshots(),
            cachedMerkleTrieLoader);

      case FOREST:
      default:
        final WorldStatePreimageStorage preimageStorage =
            storageProvider.createWorldStatePreimageStorage();
        return new DefaultWorldStateArchive(worldStateStorage, preimageStorage);
    }
  }

  private ChainDataPruner createChainPruner(final BlockchainStorage blockchainStorage) {
    return new ChainDataPruner(
        blockchainStorage,
        new ChainDataPrunerStorage(
            storageProvider.getStorageBySegmentIdentifier(
                KeyValueSegmentIdentifier.CHAIN_PRUNER_STATE)),
        chainPrunerConfiguration.getChainPruningBlocksRetained(),
        chainPrunerConfiguration.getChainPruningBlocksFrequency(),
        MonitoredExecutors.newBoundedThreadPool(
            ChainDataPruner.class.getSimpleName(),
            1,
            1,
            ChainDataPruner.MAX_PRUNING_THREAD_QUEUE_SIZE,
            metricsSystem));
  }

  protected List<PeerValidator> createPeerValidators(final ProtocolSchedule protocolSchedule) {
    final List<PeerValidator> validators = new ArrayList<>();

    final OptionalLong daoBlock = configOptionsSupplier.get().getDaoForkBlock();
    if (daoBlock.isPresent()) {
      // Setup dao validator
      validators.add(
          new DaoForkPeerValidator(protocolSchedule, metricsSystem, daoBlock.getAsLong()));
    }

    final OptionalLong classicBlock = configOptionsSupplier.get().getClassicForkBlock();
    // setup classic validator
    if (classicBlock.isPresent()) {
      validators.add(
          new ClassicForkPeerValidator(protocolSchedule, metricsSystem, classicBlock.getAsLong()));
    }

    for (final Map.Entry<Long, Hash> requiredBlock : requiredBlocks.entrySet()) {
      validators.add(
          new RequiredBlocksPeerValidator(
              protocolSchedule, metricsSystem, requiredBlock.getKey(), requiredBlock.getValue()));
    }

    final CheckpointConfigOptions checkpointConfigOptions =
        genesisConfig.getConfigOptions(genesisConfigOverrides).getCheckpointOptions();
    if (SyncMode.X_CHECKPOINT.equals(syncConfig.getSyncMode())
        && checkpointConfigOptions.isValid()) {
      validators.add(
          new CheckpointBlocksPeerValidator(
              protocolSchedule,
              metricsSystem,
              checkpointConfigOptions.getNumber().orElseThrow(),
              checkpointConfigOptions.getHash().map(Hash::fromHexString).orElseThrow()));
    }
    return validators;
  }

  protected abstract PluginServiceFactory createAdditionalPluginServices(
      final Blockchain blockchain, final ProtocolContext protocolContext);
}<|MERGE_RESOLUTION|>--- conflicted
+++ resolved
@@ -145,12 +145,9 @@
       Collections.emptyList();
   protected EvmConfiguration evmConfiguration;
   protected int maxPeers;
-<<<<<<< HEAD
   private NetworkingConfiguration networkingConfiguration;
   private Boolean randomPeerPriority = true;
-=======
   protected ChainPrunerConfiguration chainPrunerConfiguration = ChainPrunerConfiguration.DEFAULT;
->>>>>>> 97588ae7
 
   public BesuControllerBuilder storageProvider(final StorageProvider storageProvider) {
     this.storageProvider = storageProvider;
@@ -279,7 +276,12 @@
     return this;
   }
 
-<<<<<<< HEAD
+  public BesuControllerBuilder chainPruningConfiguration(
+      final ChainPrunerConfiguration chainPrunerConfiguration) {
+    this.chainPrunerConfiguration = chainPrunerConfiguration;
+    return this;
+  }
+
   public BesuControllerBuilder networkConfiguration(
       final NetworkingConfiguration networkingConfiguration) {
     this.networkingConfiguration = networkingConfiguration;
@@ -288,11 +290,6 @@
 
   public BesuControllerBuilder randomPeerPriority(final Boolean randomPeerPriority) {
     this.randomPeerPriority = randomPeerPriority;
-=======
-  public BesuControllerBuilder chainPruningConfiguration(
-      final ChainPrunerConfiguration chainPrunerConfiguration) {
-    this.chainPrunerConfiguration = chainPrunerConfiguration;
->>>>>>> 97588ae7
     return this;
   }
 
