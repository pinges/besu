--- conflicted
+++ resolved
@@ -5584,7 +5584,6 @@
   }
 
   @Test
-<<<<<<< HEAD
   public void checkP2pPeerLowerBound_isSet() {
     final int lowerBound = 13;
     parseCommand("--p2p-peer-lower-bound", String.valueOf(lowerBound));
@@ -5596,47 +5595,48 @@
 
     assertThat(commandErrorOutput.toString(UTF_8)).isEmpty();
     assertThat(commandOutput.toString(UTF_8)).isEmpty();
-=======
+  }
+
+  @Test
   public void kzgTrustedSetupFileRequiresDataBlobEnabledNetwork() throws IOException {
     final Path genesisFileWithoutBlobs =
-        createFakeGenesisFile(new JsonObject().put("config", new JsonObject()));
-    parseCommand(
-        "--genesis-file",
-        genesisFileWithoutBlobs.toString(),
-        "--kzg-trusted-setup",
-        "/etc/besu/kzg-trusted-setup.txt");
-
-    assertThat(commandOutput.toString(UTF_8)).isEmpty();
-    assertThat(commandErrorOutput.toString(UTF_8))
-        .contains("--kzg-trusted-setup can only be specified on networks with data blobs enabled");
+            createFakeGenesisFile(new JsonObject().put("config", new JsonObject()));
+    parseCommand(
+            "--genesis-file",
+            genesisFileWithoutBlobs.toString(),
+            "--kzg-trusted-setup",
+            "/etc/besu/kzg-trusted-setup.txt");
+
+    assertThat(commandOutput.toString(UTF_8)).isEmpty();
+    assertThat(commandErrorOutput.toString(UTF_8))
+            .contains("--kzg-trusted-setup can only be specified on networks with data blobs enabled");
   }
 
   @Test
   public void kzgTrustedSetupFileIsMandatoryWithCustomGenesisFile()
-      throws IOException, URISyntaxException {
+          throws IOException, URISyntaxException {
     final Path genesisFileWithBlobs = createFakeGenesisFile(GENESIS_WITH_DATA_BLOBS_ENABLED);
     parseCommand("--genesis-file", genesisFileWithBlobs.toString());
 
     assertThat(commandOutput.toString(UTF_8)).isEmpty();
     assertThat(commandErrorOutput.toString(UTF_8))
-        .contains(
-            "--kzg-trusted-setup is mandatory when providing a custom genesis that support data blobs");
+            .contains(
+                    "--kzg-trusted-setup is mandatory when providing a custom genesis that support data blobs");
   }
 
   @Test
   public void kzgTrustedSetupFileLoadedWithCustomGenesisFile()
-      throws IOException, URISyntaxException {
+          throws IOException, URISyntaxException {
     final Path testSetupAbsolutePath =
-        Path.of(BesuCommandTest.class.getResource("/trusted_setup.txt").toURI());
+            Path.of(BesuCommandTest.class.getResource("/trusted_setup.txt").toURI());
     final Path genesisFileWithBlobs = createFakeGenesisFile(GENESIS_WITH_DATA_BLOBS_ENABLED);
     parseCommand(
-        "--genesis-file",
-        genesisFileWithBlobs.toString(),
-        "--kzg-trusted-setup",
-        testSetupAbsolutePath.toString());
-
-    assertThat(commandOutput.toString(UTF_8)).isEmpty();
-    assertThat(commandErrorOutput.toString(UTF_8)).isEmpty();
->>>>>>> 66521cb3
+            "--genesis-file",
+            genesisFileWithBlobs.toString(),
+            "--kzg-trusted-setup",
+            testSetupAbsolutePath.toString());
+
+    assertThat(commandOutput.toString(UTF_8)).isEmpty();
+    assertThat(commandErrorOutput.toString(UTF_8)).isEmpty();
   }
 }