/*
 * Copyright ConsenSys AG.
 *
 * Licensed under the Apache License, Version 2.0 (the "License"); you may not use this file except in compliance with
 * the License. You may obtain a copy of the License at
 *
 * http://www.apache.org/licenses/LICENSE-2.0
 *
 * Unless required by applicable law or agreed to in writing, software distributed under the License is distributed on
 * an "AS IS" BASIS, WITHOUT WARRANTIES OR CONDITIONS OF ANY KIND, either express or implied. See the License for the
 * specific language governing permissions and limitations under the License.
 *
 * SPDX-License-Identifier: Apache-2.0
 */
package org.hyperledger.besu.chainimport;

import static org.assertj.core.api.Assertions.assertThat;
import static org.assertj.core.api.Assertions.assertThatThrownBy;

import org.hyperledger.besu.config.GenesisConfigFile;
import org.hyperledger.besu.config.MergeConfigOptions;
import org.hyperledger.besu.controller.BesuController;
import org.hyperledger.besu.cryptoservices.NodeKeyUtils;
import org.hyperledger.besu.ethereum.GasLimitCalculator;
import org.hyperledger.besu.ethereum.core.InMemoryKeyValueStorageProvider;
import org.hyperledger.besu.ethereum.core.MiningParameters;
import org.hyperledger.besu.ethereum.core.PrivacyParameters;
import org.hyperledger.besu.ethereum.eth.EthProtocolConfiguration;
import org.hyperledger.besu.ethereum.eth.sync.SyncMode;
import org.hyperledger.besu.ethereum.eth.sync.SynchronizerConfiguration;
import org.hyperledger.besu.ethereum.eth.transactions.TransactionPoolConfiguration;
import org.hyperledger.besu.ethereum.p2p.config.NetworkingConfiguration;
import org.hyperledger.besu.evm.internal.EvmConfiguration;
import org.hyperledger.besu.metrics.noop.NoOpMetricsSystem;
import org.hyperledger.besu.testutil.BlockTestUtil;
import org.hyperledger.besu.testutil.TestClock;

import java.io.IOException;
import java.math.BigInteger;
import java.nio.file.Path;
import java.util.concurrent.CompletionException;

import org.apache.tuweni.units.bigints.UInt256;
import org.junit.Rule;
import org.junit.Test;
import org.junit.rules.TemporaryFolder;
import org.junit.runner.RunWith;
import org.mockito.junit.MockitoJUnitRunner;

/** Tests for {@link RlpBlockImporter}. */
@RunWith(MockitoJUnitRunner.class)
public final class RlpBlockImporterTest {

  @Rule public final TemporaryFolder folder = new TemporaryFolder();

  private final RlpBlockImporter rlpBlockImporter = new RlpBlockImporter();

  @Test
  public void blockImport() throws IOException {
    final Path dataDir = folder.newFolder().toPath();
    final Path source = dataDir.resolve("1000.blocks");
    BlockTestUtil.write1000Blocks(source);
    final BesuController targetController =
        new BesuController.Builder()
            .fromGenesisConfig(GenesisConfigFile.mainnet(), SyncMode.FAST)
            .synchronizerConfiguration(SynchronizerConfiguration.builder().build())
            .ethProtocolConfiguration(EthProtocolConfiguration.defaultConfig())
            .storageProvider(new InMemoryKeyValueStorageProvider())
            .networkId(BigInteger.ONE)
            .miningParameters(new MiningParameters.Builder().miningEnabled(false).build())
            .nodeKey(NodeKeyUtils.generate())
            .metricsSystem(new NoOpMetricsSystem())
            .privacyParameters(PrivacyParameters.DEFAULT)
            .dataDirectory(dataDir)
            .clock(TestClock.fixed())
            .transactionPoolConfiguration(TransactionPoolConfiguration.DEFAULT)
            .gasLimitCalculator(GasLimitCalculator.constant())
            .evmConfiguration(EvmConfiguration.DEFAULT)
            .networkConfiguration(NetworkingConfiguration.create())
            .build();
    final RlpBlockImporter.ImportResult result =
        rlpBlockImporter.importBlockchain(source, targetController, false);
    // Don't count the Genesis block
    assertThat(result.count).isEqualTo(999);
    assertThat(result.td).isEqualTo(UInt256.valueOf(21991996248790L));
  }

  @Test
  public void blockImportRejectsBadPow() throws IOException {
    // set merge flag to false, otherwise this test can fail if a merge test runs first
    MergeConfigOptions.setMergeEnabled(false);

    final Path dataDir = folder.newFolder().toPath();
    final Path source = dataDir.resolve("badpow.blocks");
    BlockTestUtil.writeBadPowBlocks(source);
    final BesuController targetController =
        new BesuController.Builder()
            .fromGenesisConfig(GenesisConfigFile.mainnet(), SyncMode.FAST)
            .synchronizerConfiguration(SynchronizerConfiguration.builder().build())
            .ethProtocolConfiguration(EthProtocolConfiguration.defaultConfig())
            .storageProvider(new InMemoryKeyValueStorageProvider())
            .networkId(BigInteger.ONE)
            .miningParameters(new MiningParameters.Builder().miningEnabled(false).build())
            .nodeKey(NodeKeyUtils.generate())
            .metricsSystem(new NoOpMetricsSystem())
            .privacyParameters(PrivacyParameters.DEFAULT)
            .dataDirectory(dataDir)
            .clock(TestClock.fixed())
            .transactionPoolConfiguration(TransactionPoolConfiguration.DEFAULT)
            .gasLimitCalculator(GasLimitCalculator.constant())
            .evmConfiguration(EvmConfiguration.DEFAULT)
            .networkConfiguration(NetworkingConfiguration.create())
            .build();

    assertThatThrownBy(
        () -> rlpBlockImporter.importBlockchain(source, targetController, false),
        "Invalid header at block number 2.",
        CompletionException.class);
  }

  @Test
  public void blockImportCanSkipPow() throws IOException {
    final Path dataDir = folder.newFolder().toPath();
    final Path source = dataDir.resolve("badpow.blocks");
    BlockTestUtil.writeBadPowBlocks(source);
    final BesuController targetController =
        new BesuController.Builder()
            .fromGenesisConfig(GenesisConfigFile.mainnet(), SyncMode.FAST)
            .synchronizerConfiguration(SynchronizerConfiguration.builder().build())
            .ethProtocolConfiguration(EthProtocolConfiguration.defaultConfig())
            .storageProvider(new InMemoryKeyValueStorageProvider())
            .networkId(BigInteger.ONE)
            .miningParameters(new MiningParameters.Builder().miningEnabled(false).build())
            .nodeKey(NodeKeyUtils.generate())
            .metricsSystem(new NoOpMetricsSystem())
            .privacyParameters(PrivacyParameters.DEFAULT)
            .dataDirectory(dataDir)
            .clock(TestClock.fixed())
            .transactionPoolConfiguration(TransactionPoolConfiguration.DEFAULT)
            .gasLimitCalculator(GasLimitCalculator.constant())
            .evmConfiguration(EvmConfiguration.DEFAULT)
            .networkConfiguration(NetworkingConfiguration.create())
            .build();

    final RlpBlockImporter.ImportResult result =
        rlpBlockImporter.importBlockchain(source, targetController, true);
    assertThat(result.count).isEqualTo(1);
    assertThat(result.td).isEqualTo(UInt256.valueOf(34351349760L));
  }
<<<<<<< HEAD

  @Test
  public void ibftImport() throws IOException {
    final Path dataDir = folder.newFolder().toPath();
    final Path source = dataDir.resolve("ibft.blocks");
    final String config =
        Resources.toString(this.getClass().getResource("/ibftlegacy_genesis.json"), UTF_8);

    try {
      Files.write(
          source,
          Resources.toByteArray(this.getClass().getResource("/ibft.blocks")),
          StandardOpenOption.CREATE,
          StandardOpenOption.TRUNCATE_EXISTING);
    } catch (final IOException ex) {
      throw new IllegalStateException(ex);
    }

    final BesuController controller =
        new BesuController.Builder()
            .fromGenesisConfig(GenesisConfigFile.fromConfig(config), SyncMode.FULL)
            .synchronizerConfiguration(SynchronizerConfiguration.builder().build())
            .ethProtocolConfiguration(EthProtocolConfiguration.defaultConfig())
            .storageProvider(new InMemoryKeyValueStorageProvider())
            .networkId(BigInteger.valueOf(10))
            .miningParameters(new MiningParameters.Builder().miningEnabled(false).build())
            .nodeKey(NodeKeyUtils.generate())
            .metricsSystem(new NoOpMetricsSystem())
            .privacyParameters(PrivacyParameters.DEFAULT)
            .dataDirectory(dataDir)
            .clock(TestClock.fixed())
            .transactionPoolConfiguration(TransactionPoolConfiguration.DEFAULT)
            .gasLimitCalculator(GasLimitCalculator.constant())
            .evmConfiguration(EvmConfiguration.DEFAULT)
            .networkConfiguration(NetworkingConfiguration.create())
            .build();
    final RlpBlockImporter.ImportResult result =
        rlpBlockImporter.importBlockchain(source, controller, false);

    // Don't count the Genesis block
    assertThat(result.count).isEqualTo(958);
  }
=======
>>>>>>> 97fb61df
}<|MERGE_RESOLUTION|>--- conflicted
+++ resolved
@@ -147,49 +147,4 @@
     assertThat(result.count).isEqualTo(1);
     assertThat(result.td).isEqualTo(UInt256.valueOf(34351349760L));
   }
-<<<<<<< HEAD
-
-  @Test
-  public void ibftImport() throws IOException {
-    final Path dataDir = folder.newFolder().toPath();
-    final Path source = dataDir.resolve("ibft.blocks");
-    final String config =
-        Resources.toString(this.getClass().getResource("/ibftlegacy_genesis.json"), UTF_8);
-
-    try {
-      Files.write(
-          source,
-          Resources.toByteArray(this.getClass().getResource("/ibft.blocks")),
-          StandardOpenOption.CREATE,
-          StandardOpenOption.TRUNCATE_EXISTING);
-    } catch (final IOException ex) {
-      throw new IllegalStateException(ex);
-    }
-
-    final BesuController controller =
-        new BesuController.Builder()
-            .fromGenesisConfig(GenesisConfigFile.fromConfig(config), SyncMode.FULL)
-            .synchronizerConfiguration(SynchronizerConfiguration.builder().build())
-            .ethProtocolConfiguration(EthProtocolConfiguration.defaultConfig())
-            .storageProvider(new InMemoryKeyValueStorageProvider())
-            .networkId(BigInteger.valueOf(10))
-            .miningParameters(new MiningParameters.Builder().miningEnabled(false).build())
-            .nodeKey(NodeKeyUtils.generate())
-            .metricsSystem(new NoOpMetricsSystem())
-            .privacyParameters(PrivacyParameters.DEFAULT)
-            .dataDirectory(dataDir)
-            .clock(TestClock.fixed())
-            .transactionPoolConfiguration(TransactionPoolConfiguration.DEFAULT)
-            .gasLimitCalculator(GasLimitCalculator.constant())
-            .evmConfiguration(EvmConfiguration.DEFAULT)
-            .networkConfiguration(NetworkingConfiguration.create())
-            .build();
-    final RlpBlockImporter.ImportResult result =
-        rlpBlockImporter.importBlockchain(source, controller, false);
-
-    // Don't count the Genesis block
-    assertThat(result.count).isEqualTo(958);
-  }
-=======
->>>>>>> 97fb61df
 }