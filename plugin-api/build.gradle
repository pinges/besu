--- conflicted
+++ resolved
@@ -69,11 +69,7 @@
 tasks.register('checkAPIChanges', FileStateChecker) {
   description = "Checks that the API for the Plugin-API project does not change without deliberate thought"
   files = sourceSets.main.allJava.files
-<<<<<<< HEAD
-  knownHash = '1CeyTo4UmNmtYselTEiSi53J23eRC7gpkM5uLCfdoyU='
-=======
   knownHash = 'BhqPyj1fT50NWuHTgzgCmW1ynAPj/2QiGWraq5OwgOQ='
->>>>>>> d81e1f30
 }
 check.dependsOn('checkAPIChanges')
 
